--- conflicted
+++ resolved
@@ -85,10 +85,6 @@
 
             public:
 
-<<<<<<< HEAD
-               //! Class creation
-               static std::shared_ptr<rogue::hardware::pgp::PgpCard> 
-=======
                //! Class factory which returns a PgpCardPtr to a newly created PgpCard object
                /** Exposed to Python as rogue.hardware.pgp.PgpCard()
                 *
@@ -100,8 +96,7 @@
                 * @param vc   Lane virtual channel to attach to
                 * @return PgpCard pointer (PgpCardPtr)
                 */
-               static boost::shared_ptr<rogue::hardware::pgp::PgpCard> 
->>>>>>> be47f27d
+               static std::shared_ptr<rogue::hardware::pgp::PgpCard> 
                   create (std::string path, uint32_t lane, uint32_t vc);
 
                // Setup class in python
@@ -137,55 +132,35 @@
                 */
                void setZeroCopyEn(bool state);
 
-<<<<<<< HEAD
-               //! Get card info.
-               std::shared_ptr<rogue::hardware::pgp::Info> getInfo();
-
-               //! Get pci status.
-               std::shared_ptr<rogue::hardware::pgp::PciStatus> getPciStatus();
-
-               //! Get status of open lane.
-               std::shared_ptr<rogue::hardware::pgp::Status> getStatus();
-
-               //! Get evr control for open lane.
-               std::shared_ptr<rogue::hardware::pgp::EvrControl> getEvrControl();
-
-               //! Set evr control for open lane.
-               void setEvrControl(std::shared_ptr<rogue::hardware::pgp::EvrControl> r);
-
-               //! Get evr status for open lane.
-               std::shared_ptr<rogue::hardware::pgp::EvrStatus> getEvrStatus();
-=======
                //! Get PGP card info.
                /** @return Info object pointer (InfoPtr) containing the PGPCard information
                 */
-               boost::shared_ptr<rogue::hardware::pgp::Info> getInfo();
+               std::shared_ptr<rogue::hardware::pgp::Info> getInfo();
 
                //! Get pci status.
                /** @return PciStatus object pointer (PciStatusPtr) containing the PCI status
                 */
-               boost::shared_ptr<rogue::hardware::pgp::PciStatus> getPciStatus();
+               std::shared_ptr<rogue::hardware::pgp::PciStatus> getPciStatus();
 
                //! Get status of open lane.
                /** @return Status object pointer (StatusPtr) for current lane
                 */
-               boost::shared_ptr<rogue::hardware::pgp::Status> getStatus();
+               std::shared_ptr<rogue::hardware::pgp::Status> getStatus();
 
                //! Get evr control for open lane.
                /** @return EvrControl object pointer (EvrControlPtr) for current lane
                 */
-               boost::shared_ptr<rogue::hardware::pgp::EvrControl> getEvrControl();
+               std::shared_ptr<rogue::hardware::pgp::EvrControl> getEvrControl();
 
                //! Set evr control for open lane.
                /** @param r EvrControl object pointer (EvrControlPtr) with new configuration
                 */
-               void setEvrControl(boost::shared_ptr<rogue::hardware::pgp::EvrControl> r);
+               void setEvrControl(std::shared_ptr<rogue::hardware::pgp::EvrControl> r);
 
                //! Get evr status for open lane.
                /** @return EvrStatus object pointer (EvrStatusPtr) for current lane
                 */
-               boost::shared_ptr<rogue::hardware::pgp::EvrStatus> getEvrStatus();
->>>>>>> be47f27d
+               std::shared_ptr<rogue::hardware::pgp::EvrStatus> getEvrStatus();
 
                //! Set loopback for open lane
                /** @param enable Enable flag for lane loopback
@@ -202,38 +177,18 @@
                 */
                void sendOpCode(uint8_t code);
 
-<<<<<<< HEAD
-               //! Generate a Frame. Called from master
-               /*
-                * Pass total size required.
-                * Pass flag indicating if zero copy buffers are acceptable
-                */
+               // Generate a Frame. Called from master
                std::shared_ptr<rogue::interfaces::stream::Frame> acceptReq ( uint32_t size, bool zeroCopyEn);
 
-               //! Accept a frame from master
-               /* 
-                * Returns true on success
-                */
+               // Accept a frame from master
                void acceptFrame ( std::shared_ptr<rogue::interfaces::stream::Frame> frame );
-=======
-               // Generate a Frame. Called from master
-               boost::shared_ptr<rogue::interfaces::stream::Frame> acceptReq ( uint32_t size, bool zeroCopyEn);
-
-               // Accept a frame from master
-               void acceptFrame ( boost::shared_ptr<rogue::interfaces::stream::Frame> frame );
->>>>>>> be47f27d
 
                // Return a buffer
                void retBuffer(uint8_t * data, uint32_t meta, uint32_t rawSize);
          };
 
-<<<<<<< HEAD
-         // Convienence
+         //! Alias for using shared pointer as PgpCardPtr
          typedef std::shared_ptr<rogue::hardware::pgp::PgpCard> PgpCardPtr;
-=======
-         //! Alias for using shared pointer as PgpCardPtr
-         typedef boost::shared_ptr<rogue::hardware::pgp::PgpCard> PgpCardPtr;
->>>>>>> be47f27d
 
       }
    }
