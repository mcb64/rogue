# Python3 install

Choose an install location:

> mkdir /path/to/python/3.6.1
> mkdir /path/to/python/3.6.1/src/

Download and install python3

> cd /path/to/python/3.6.1/src
> wget https://www.python.org/ftp/python/3.6.1/Python-3.6.1.tgz
> tar -xvvzpf Python-3.6.1.tar.xz
> cd Python-3.6.1
> ./configure --prefix=/path/to/python/3.6.1 --enable-shared
> make 
> make install

Setup environment

Add /path/to/python/3.6.1/bin to your $PATH
Add /path/to/python/3.6.1/lib to your $LD_LIBRARY_PATH

It is recommended to create a settings.csh and settings.sh file in
/path/to/python/3.6.1 to allow users to add this specific python
install to their environment when needed.

Install sip

> cd /path/to/python/3.6.1/src/
> wget https://sourceforge.net/projects/pyqt/files/sip/sip-4.19.2/sip-4.19.2.tar.gz
> tar -xvvzpf sip-4.19.2.tar.gz
> cd sip-4.19.2
> python3 configure.py 
> make 
> make install

Install pyqt4 (if you want a local GUI)

> cd /path/to/python/3.6.1/src/
> wget https://downloads.sourceforge.net/project/pyqt/PyQt4/PyQt-4.12/PyQt4_gpl_x11-4.12.tar.gz
> tar -xvvzpf PyQt4_gpl_x11-4.12.tar.gz
> cd PyQt4_gpl_x11-4.12
> python3 configure-ng.py --qmake=/usr/bin/qmake-qt4 --assume-shared
> make 
> make install

Install swig

> yum install pcre-devel (or equivelent)
> cd /path/to/python/3.6.1/src/
> wget http://downloads.sourceforge.net/project/swig/swig/swig-3.0.12/swig-3.0.12.tar.gz
> tar -xvvzpf swig-3.0.12.tar.gz
> cd swig-3.0.12
> ./configure --prefix=/path/to/python/3.6.1/ 
> make
> make install

Epics wrappers for python

> source /path/to/epics/settings.csh (or settings.sh)
> pip3 install pcaspy

Zeromq wrappers for python (see Readme_zeromq.txt)

> source /path/to/zeromq/settings.csh (or settings.sh)
> pip3 install pyzmq

Other python packages

> pip3 install ipython
> pip3 install PyYAML
> pip3 install Pyro4 
> pip3 install parse 
<<<<<<< HEAD
> pip3 install mysqlclient
=======
> pip3 install recordclass
> pip3 install click
>>>>>>> 7c52c45c
<|MERGE_RESOLUTION|>--- conflicted
+++ resolved
@@ -71,9 +71,6 @@
 > pip3 install PyYAML
 > pip3 install Pyro4 
 > pip3 install parse 
-<<<<<<< HEAD
 > pip3 install mysqlclient
-=======
 > pip3 install recordclass
 > pip3 install click
->>>>>>> 7c52c45c
