#!/usr/bin/env python3
#-----------------------------------------------------------------------------
# Title      : Server only test script
#-----------------------------------------------------------------------------
# This file is part of the rogue_example software. It is subject to 
# the license terms in the LICENSE.txt file found in the top-level directory 
# of this distribution and at: 
#    https://confluence.slac.stanford.edu/display/ppareg/LICENSE.html. 
# No part of the rogue_example software, including this file, may be 
# copied, modified, propagated, or distributed except according to the terms 
# contained in the LICENSE.txt file.
#-----------------------------------------------------------------------------
import pyrogue
import pyrogue.interfaces.simulation
import pyrogue.utilities.fileio
import pyrogue.utilities.prbs
import rogue.interfaces.stream
import test_device
import time
import rogue
import pyrogue.protocols
import logging
import math
import numpy as np


rogue.Logging.setFilter('pyrogue.epicsV3.Value',rogue.Logging.Debug)
rogue.Logging.setFilter('pyrogue.memory.block',rogue.Logging.Debug)
#rogue.Logging.setLevel(rogue.Logging.Debug)

#logger = logging.getLogger('pyrogue')
#logger.setLevel(logging.DEBUG)


class DummyTree(pyrogue.Root):

    def __init__(self):
        self._scnt = 0
        self._sdata = np.array(0)

        pyrogue.Root.__init__(self,
                              name='dummyTree',
                              description="Dummy tree for example",
                              timeout=2.0,
                              pollEn=True,
                              serverPort=0,
                              #sqlUrl='sqlite:///test.db')
                            )

        # Use a memory space emulator
        sim = pyrogue.interfaces.simulation.MemEmulate()
        
        # Add Device
        self.add(test_device.AxiVersion(memBase=sim,offset=0x0))

        # Add Data Writer
        self._prbsTx = pyrogue.utilities.prbs.PrbsTx()
        self.add(self._prbsTx)
        self._fw = pyrogue.utilities.fileio.StreamWriter()
        self.add(self._fw)
        self._prbsTx >> self._fw.getChannel(0)

        # Add Run Control
        self.add(pyrogue.RunControl())

        # Add process controller
        p = pyrogue.Process()
        p.add(pyrogue.LocalVariable(name='Test1',value=''))
        p.add(pyrogue.LocalVariable(name='Test2',value=''))
        self.add(p)

        #self.AxiVersion.AlarmTest.addToGroup('NoServe')

        self.add(pyrogue.LocalVariable(
            name = 'TestPlot',
            mode = 'RO',
            pollInterval=1.0,
            localGet = self._mySin,
            minimum=-1.0,
            maximum=1.0,
            disp='{:1.2f}',
            value = 0.0))

        self.add(pyrogue.LocalVariable(
            name = 'TestXAxis',
            mode = 'RO',
            pollInterval=1.0,
            localGet = self._myXAxis,
            disp='{:1.2f}',
            value = 1.0))

        self.add(pyrogue.LocalVariable(
            name = 'TestArray',
            mode = 'RO',
            pollInterval=1.0,
            localGet = self._myArray,
            disp='{:1.2f}',
            value = np.array(0)))

        #self.add(pyrogue.LocalVariable(
        #    name = 'Test/Slash',
        #    mode = 'RW',
        #    value = ''))

        #self.add(pyrogue.LocalVariable(
        #    name = 'Test.Dot',
        #    mode = 'RW',
        #    value = ''))

        #self.add(pyrogue.LocalVariable(
        #    name = 'Test\BackSlash',
        #    mode = 'RW',
        #    value = ''))

        #self.add(pyrogue.LocalVariable(
        #    name = 'Test&And',
        #    mode = 'RW',
        #    value = ''))

        #self.rudpServer = pyrogue.protocols.UdpRssiPack(
        #    name    = 'UdpServer',
        #    port    = 8192,
        #    jumbo   = True,
        #    server  = True,
        #    expand  = False,
        #    )
        #self.add(self.rudpServer)

        # Create the ETH interface @ IP Address = args.dev
        #self.rudpClient = pyrogue.protocols.UdpRssiPack(
        #    name    = 'UdpClient',
        #    host    = "127.0.0.1",
        #    port    = 8192,
        #    jumbo   = True,
        #    expand  = False,
        #    )
        #self.add(self.rudpClient)

        #self.prbsTx = pyrogue.utilities.prbs.PrbsTx()
        #self.add(self.prbsTx)

        #pyrogue.streamConnect(self.prbsTx,self.rudpClient.application(0))

        #self.epics=pyrogue.protocols.epics.EpicsCaServer(base="test", root=self)
        #self.epics4=pyrogue.protocols.epicsV4.EpicsPvServer(base="test", root=self)

    def start(self):
        pyrogue.Root.start(self)
        #self.epics.start()
        #self.epics4.start()

    def stop(self):
        #self.epics.stop()
        #self.epics4.stop()
        pyrogue.Root.stop(self)

    def _mySin(self):
        val = math.sin(2*math.pi*self._scnt / 100)
        self._sdata = np.append(self._sdata,val)
        self._scnt += 1
        return val

    def _myXAxis(self):
        return float(self._scnt)

    def _myArray(self):
        return self._sdata

if __name__ == "__main__":

    with DummyTree() as dummyTree:
        dummyTree.saveAddressMap('test.csv')

        #pyrogue.waitCntrlC()

<<<<<<< HEAD
        import pyrogue.pydm
        pyrogue.pydm.runPyDM(root=dummyTree,title='test123',sizeY=1000)
=======
        #import pyrogue.pydm
        #pyrogue.pydm.runPyDM(root=dummyTree,title='test123',sizeX=1000,sizeY=500)
>>>>>>> d7d8c19f

        #import pyrogue.gui
        #pyrogue.gui.runGui(root=dummyTree)

<|MERGE_RESOLUTION|>--- conflicted
+++ resolved
@@ -24,8 +24,7 @@
 import numpy as np
 
 
-rogue.Logging.setFilter('pyrogue.epicsV3.Value',rogue.Logging.Debug)
-rogue.Logging.setFilter('pyrogue.memory.block',rogue.Logging.Debug)
+#rogue.Logging.setFilter('pyrogue.epicsV3.Value',rogue.Logging.Debug)
 #rogue.Logging.setLevel(rogue.Logging.Debug)
 
 #logger = logging.getLogger('pyrogue')
@@ -173,13 +172,8 @@
 
         #pyrogue.waitCntrlC()
 
-<<<<<<< HEAD
-        import pyrogue.pydm
-        pyrogue.pydm.runPyDM(root=dummyTree,title='test123',sizeY=1000)
-=======
         #import pyrogue.pydm
         #pyrogue.pydm.runPyDM(root=dummyTree,title='test123',sizeX=1000,sizeY=500)
->>>>>>> d7d8c19f
 
         #import pyrogue.gui
         #pyrogue.gui.runGui(root=dummyTree)
