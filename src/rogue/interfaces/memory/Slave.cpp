--- conflicted
+++ resolved
@@ -57,11 +57,7 @@
    classMtx_.unlock();
 
    name_ = std::string("Unnamed_") + std::to_string(id_);
-<<<<<<< HEAD
-} 
-=======
-}
->>>>>>> db266771
+}
 
 //! Destroy object
 rim::Slave::~Slave() { }
