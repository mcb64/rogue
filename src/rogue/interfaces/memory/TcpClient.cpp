--- conflicted
+++ resolved
@@ -22,12 +22,8 @@
 #include <rogue/interfaces/memory/TransactionLock.h>
 #include <rogue/interfaces/memory/Constants.h>
 #include <rogue/GeneralError.h>
-<<<<<<< HEAD
 #include <memory>
-=======
 #include <inttypes.h>
-#include <boost/make_shared.hpp>
->>>>>>> a913b262
 #include <rogue/GilRelease.h>
 #include <rogue/Logging.h>
 #include <zmq.h>
@@ -174,85 +170,54 @@
 
    while(threadEn_) {
 
-      for (x=0; x < 6; x++) zmq_msg_init(&(msg[x]));
-      msgCnt = 0;
-      x = 0;
-
-      // Get message
-      do {
-
-         // Get the message
-         if ( zmq_recvmsg(this->zmqResp_,&(msg[x]),0) > 0 ) {
-            if ( x != 5 ) x++;
-            msgCnt++;
-
-            // Is there more data?
-            more = 0;
-            moreSize = 8;
-            zmq_getsockopt(this->zmqResp_, ZMQ_RCVMORE, &more, &moreSize);
-         } else more = 1;
+         for (x=0; x < 6; x++) zmq_msg_init(&(msg[x]));
+         msgCnt = 0;
+         x = 0;
+
+         // Get message
+         do {
+
+            // Get the message
+            if ( zmq_recvmsg(this->zmqResp_,&(msg[x]),0) > 0 ) {
+               if ( x != 5 ) x++;
+               msgCnt++;
+
+               // Is there more data?
+               more = 0;
+               moreSize = 8;
+               zmq_getsockopt(this->zmqResp_, ZMQ_RCVMORE, &more, &moreSize);
+            } else more = 1;
       } while ( threadEn_ && more );
 
-      // Proper message received
-      if ( msgCnt == 6 ) {
-
-         // Check sizes
-         if ( (zmq_msg_size(&(msg[0])) != 4) || (zmq_msg_size(&(msg[1])) != 8) ||
-              (zmq_msg_size(&(msg[2])) != 4) || (zmq_msg_size(&(msg[3])) != 4) ||
-              (zmq_msg_size(&(msg[5])) != 4) ) {
-            bridgeLog_->warning("Bad message sizes");
-            for (x=0; x < msgCnt; x++) zmq_msg_close(&(msg[x]));
-            continue; // while (1)
-         }
-
-<<<<<<< HEAD
-         // Get return fields
-         memcpy(&id,     zmq_msg_data(&(msg[0])), 4);
-         memcpy(&addr,   zmq_msg_data(&(msg[1])), 8);
-         memcpy(&size,   zmq_msg_data(&(msg[2])), 4);
-         memcpy(&type,   zmq_msg_data(&(msg[3])), 4);
-         memcpy(&result, zmq_msg_data(&(msg[5])), 4);
-
-         // Find Transaction
-         if ( (tran = getTransaction(id)) == NULL ) {
-            bridgeLog_->warning("Failed to find transaction id=%i",id);
-            for (x=0; x < msgCnt; x++) zmq_msg_close(&(msg[x]));
-            continue; // while (1)
-         }
-=======
+         // Proper message received
+         if ( msgCnt == 6 ) {
+
+            // Check sizes
+            if ( (zmq_msg_size(&(msg[0])) != 4) || (zmq_msg_size(&(msg[1])) != 8) ||
+                 (zmq_msg_size(&(msg[2])) != 4) || (zmq_msg_size(&(msg[3])) != 4) ||
+                 (zmq_msg_size(&(msg[5])) != 4) ) {
+               bridgeLog_->warning("Bad message sizes");
+               for (x=0; x < msgCnt; x++) zmq_msg_close(&(msg[x]));
+               continue; // while (1)
+            }
+
+            // Get return fields
+            memcpy(&id,     zmq_msg_data(&(msg[0])), 4);
+            memcpy(&addr,   zmq_msg_data(&(msg[1])), 8);
+            memcpy(&size,   zmq_msg_data(&(msg[2])), 4);
+            memcpy(&type,   zmq_msg_data(&(msg[3])), 4);
+            memcpy(&result, zmq_msg_data(&(msg[5])), 4);
+
             // Find Transaction
             if ( (tran = getTransaction(id)) == NULL ) {
                bridgeLog_->warning("Failed to find transaction id=%" PRIu32,id);
                for (x=0; x < msgCnt; x++) zmq_msg_close(&(msg[x]));
                continue; // while (1)
             }
->>>>>>> a913b262
-
-         // Lock transaction
-         rim::TransactionLockPtr lock = tran->lock();
-
-<<<<<<< HEAD
-         // Transaction expired
-         if ( tran->expired() ) {
-            bridgeLog_->warning("Transaction expired. Id=%i",id);
-            for (x=0; x < msgCnt; x++) zmq_msg_close(&(msg[x]));
-            continue; // while (1)
-         }
-         tIter = tran->begin();
-
-         // Double check transaction
-         if ( (addr != tran->address()) || (size != tran->size()) || (type != tran->type()) ) {
-            bridgeLog_->warning("Transaction data mistmatch. Id=%i",id);
-            tran->done(rim::ProtocolError);
-            for (x=0; x < msgCnt; x++) zmq_msg_close(&(msg[x]));
-            continue; // while (1)
-         }
-
-         // Copy data if read
-         if ( type != rim::Write ) {
-            if (zmq_msg_size(&(msg[4])) != size) {
-               bridgeLog_->warning("Transaction size mistmatch. Id=%i",id);
-=======
+
+            // Lock transaction
+            rim::TransactionLockPtr lock = tran->lock();
+
             // Transaction expired
             if ( tran->expired() ) {
                bridgeLog_->warning("Transaction expired. Id=%" PRIu32,id);
@@ -264,15 +229,10 @@
             // Double check transaction
             if ( (addr != tran->address()) || (size != tran->size()) || (type != tran->type()) ) {
                bridgeLog_->warning("Transaction data mistmatch. Id=%" PRIu32,id);
->>>>>>> a913b262
                tran->done(rim::ProtocolError);
                for (x=0; x < msgCnt; x++) zmq_msg_close(&(msg[x]));
                continue; // while (1)
             }
-<<<<<<< HEAD
-            data = (uint8_t *)zmq_msg_data(&(msg[4]));
-            std::copy(data,data+size,tIter);
-=======
 
             // Copy data if read
             if ( type != rim::Write ) {
@@ -288,13 +248,9 @@
             tran->done(result);
             bridgeLog_->debug("Response for transaction id=%" PRIu32 ", addr=0x%" PRIx64 ", size=%" PRIu32 ", type=%" PRIu32 ", cnt=%" PRIu32,
                                id,addr,size,type,msgCnt);
->>>>>>> a913b262
          }
-         tran->done(result);
-         bridgeLog_->debug("Response for transaction id=%i, addr=0x%x, size=%i, type=%i, cnt=%i",id,addr,size,type,msgCnt);
+         for (x=0; x < msgCnt; x++) zmq_msg_close(&(msg[x]));
       }
-      for (x=0; x < msgCnt; x++) zmq_msg_close(&(msg[x]));
-   }
 }
 
 void rim::TcpClient::setup_python () {
