--- conflicted
+++ resolved
@@ -62,15 +62,11 @@
    log_ = rogue::Logging::create("stream.Fifo");
 
    // Start read thread
-<<<<<<< HEAD
    threadEn_ = true;
    thread_ = new std::thread(&ris::Fifo::runThread, this);
-=======
-   thread_ = new boost::thread(boost::bind(&ris::Fifo::runThread, this));
 
    // Set a thread name
    pthread_setname_np( thread_->native_handle(), "Fifo" );
->>>>>>> 2b4358cf
 }
 
 //! Deconstructor
@@ -108,15 +104,8 @@
       src = frame->beginRead();
       dst = nFrame->beginWrite();
 
-<<<<<<< HEAD
       // Copy the frame
       ris::copyFrame(src, size, dst);
-=======
-      // Copy the frame, attempt to be effecient by iterating through source buffers
-      for (src=frame->beginBuffer(); src != frame->endBuffer(); ++src)
-         dst = std::copy((*src)->begin(), (*src)->endPayload(), dst);
-
->>>>>>> 2b4358cf
       nFrame->setPayload(size);
    }
 
