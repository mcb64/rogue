/**
 *-----------------------------------------------------------------------------
 * Title      : Stream frame container
 * ----------------------------------------------------------------------------
 * File       : Frame.h
 * Created    : 2016-09-16
 * ----------------------------------------------------------------------------
 * Description:
 * Stream frame container
 * Some concepts borrowed from CPSW by Till Straumann
 * ----------------------------------------------------------------------------
 * This file is part of the rogue software platform. It is subject to 
 * the license terms in the LICENSE.txt file found in the top-level directory 
 * of this distribution and at: 
 *    https://confluence.slac.stanford.edu/display/ppareg/LICENSE.html. 
 * No part of the rogue software platform, including this file, may be 
 * copied, modified, propagated, or distributed except according to the terms 
 * contained in the LICENSE.txt file.
 * ----------------------------------------------------------------------------
**/
#include <rogue/interfaces/stream/Frame.h>
#include <rogue/interfaces/stream/FrameLock.h>
#include <rogue/interfaces/stream/FrameIterator.h>
#include <rogue/interfaces/stream/Buffer.h>
#include <rogue/GeneralError.h>
#include <memory>

namespace ris  = rogue::interfaces::stream;

#ifndef NO_PYTHON
#define NPY_NO_DEPRECATED_API NPY_1_7_API_VERSION
#include <boost/python.hpp>
#include <numpy/arrayobject.h>
#include <numpy/ndarraytypes.h>
namespace bp  = boost::python;
#endif

//! Create an empty frame
ris::FramePtr ris::Frame::create() {
   ris::FramePtr frame = std::make_shared<ris::Frame>();
   return(frame);
}

//! Create an empty frame
ris::Frame::Frame() {
   flags_     = 0;
   error_     = 0;
   size_      = 0;
   chan_      = 0;
   payload_   = 0;
   sizeDirty_ = false;
}

//! Destroy a frame.
ris::Frame::~Frame() { }

//! Get lock
ris::FrameLockPtr ris::Frame::lock() {
   return(ris::FrameLock::create(shared_from_this()));
}

//! Add a buffer to end of frame
ris::Frame::BufferIterator ris::Frame::appendBuffer(ris::BufferPtr buff) {
   uint32_t oSize = buffers_.size();

   buff->setFrame(shared_from_this());
   buffers_.push_back(buff);
   sizeDirty_ = true;
   return(buffers_.begin()+oSize);
}

//! Append passed frame buffers to end of frame.
ris::Frame::BufferIterator ris::Frame::appendFrame(ris::FramePtr frame) {
   uint32_t oSize = buffers_.size();

   for (ris::Frame::BufferIterator it = frame->beginBuffer(); it != frame->endBuffer(); ++it) {
      (*it)->setFrame(shared_from_this());
      buffers_.push_back(*it);
   }
   frame->clear();
   sizeDirty_ = true;
   return(buffers_.begin()+oSize);
}

//! Buffer begin iterator
ris::Frame::BufferIterator ris::Frame::beginBuffer() {
   return(buffers_.begin());
}

//! Buffer end iterator
ris::Frame::BufferIterator ris::Frame::endBuffer() {
   return(buffers_.end());
}

//! Buffer count
uint32_t ris::Frame::bufferCount() {
   return(buffers_.size());
}

//! Clear the list
void ris::Frame::clear() {
   buffers_.clear();
   size_    = 0;
   payload_ = 0;
}

//! Buffer list is empty
bool ris::Frame::isEmpty() {
   return(buffers_.empty());
}

//! Update buffer size counts
void ris::Frame::updateSizes() {
   ris::Frame::BufferIterator it;

   size_    = 0;
   payload_ = 0;

   for (it = buffers_.begin(); it != buffers_.end(); ++it) {
      payload_ += (*it)->getPayload();
      size_    += (*it)->getSize();
   }
   sizeDirty_ = false;
}

//! Set size values dirty
void ris::Frame::setSizeDirty() {
   sizeDirty_ = true;
}

/*
 * Get size of buffers that can hold
 * payload data. This function 
 * returns the full buffer size minus
 * the head and tail reservation.
 */
uint32_t ris::Frame::getSize() {
   if ( sizeDirty_ ) updateSizes();
   return(size_);
}

/*
 * Get available size for payload
 * This is the space remaining for payload
 * minus the space reserved for the tail
 */
uint32_t ris::Frame::getAvailable() {
   if ( sizeDirty_ ) updateSizes();
   return(size_-payload_);
}

/*
 * Get real payload size without header
 * This is the count of real data in the 
 * packet, minus the portion reserved for
 * the head.
 */
uint32_t ris::Frame::getPayload() {
   if ( sizeDirty_ ) updateSizes();
   return(payload_);
}

/*
 * Set payload size (not including header)
 * If passed size is less then current, 
 * the frame payload size will be descreased.
 */
void ris::Frame::setPayload(uint32_t pSize) {
   ris::Frame::BufferIterator it;

   uint32_t lSize;
   uint32_t loc;

   lSize = pSize;
   size_ = 0;
   for (it = buffers_.begin(); it != buffers_.end(); ++it) {
      loc = (*it)->getSize();
      size_ += loc;

      // Beyond the fill point, empty buffer
      if ( lSize == 0 ) (*it)->setPayloadEmpty();

      // Size exists in current buffer
      else if ( lSize <= loc ) {
         (*it)->setPayload(lSize);
         lSize = 0;
      }

      // Size is beyond current buffer
      else {
         lSize -= loc;
         (*it)->setPayloadFull();
      }
   }

   if ( lSize != 0 ) 
      throw(rogue::GeneralError::create("Frame::setPayload",
               "Attempt to set payload to size %i in frame with size %i",
               pSize,size_));

   // Refresh
   payload_ = pSize;
   sizeDirty_ = false;
}

/*
 * Set the min payload size (not including header)
 * If the current payload size is greater, the
 * payload size will be unchanged.
 */
void ris::Frame::minPayload(uint32_t size) {
   if ( size > getPayload() ) setPayload(size);
}

//! Adjust payload size
void ris::Frame::adjustPayload(int32_t value) {
   uint32_t size = getPayload();

   if ( value < 0 && (uint32_t)abs(value) > size)
      throw(rogue::GeneralError::create("Frame::adjustPayload",
               "Attempt to reduce payload by %i in frame with size %i",
               value,size));

   setPayload(size + value);
}

//! Set the buffer as full (minus tail reservation)
void ris::Frame::setPayloadFull() {
   ris::Frame::BufferIterator it;

   size_    = 0;
   payload_ = 0;

   for (it = buffers_.begin(); it != buffers_.end(); ++it) {
      (*it)->setPayloadFull();

      payload_ += (*it)->getPayload();
      size_    += (*it)->getSize();
   }
   sizeDirty_ = false;
}

//! Set the buffer as empty (minus header reservation)
void ris::Frame::setPayloadEmpty() {
   ris::Frame::BufferIterator it;

   size_      = 0;
   payload_   = 0;

   for (it = buffers_.begin(); it != buffers_.end(); ++it) {
      (*it)->setPayloadEmpty();

      payload_ += (*it)->getPayload();
      size_    += (*it)->getSize();
   }
   sizeDirty_ = false;
}

//! Get flags
uint16_t ris::Frame::getFlags() {
   return(flags_);
}

//! Set error state
void ris::Frame::setFlags(uint16_t flags) {
   flags_ = flags;
}

// Get first user field portion of flags (SSI/axi-stream)
uint8_t ris::Frame::getFirstUser() {
   uint8_t ret = flags_ & 0xFF;
   return ret;
}

// Set first user field portion of flags (SSI/axi-stream)
void ris::Frame::setFirstUser(uint8_t fuser) {
    flags_ |= fuser;
}

// Get last user field portion of flags (SSI/axi-stream)
uint8_t ris::Frame::getLastUser() {
   uint8_t ret = (flags_ >> 8) & 0xFF;
   return ret;
}

// Set last user field portion of flags (SSI/axi-stream)
void ris::Frame::setLastUser(uint8_t fuser) {
    uint16_t tmp = fuser;
    flags_ |= (tmp << 8) & 0xFF00;
}

//! Get error state
uint8_t ris::Frame::getError() {
   return(error_);
}

//! Set error state
void ris::Frame::setError(uint8_t error) {
   error_ = error;
}

//! Get channel
uint8_t ris::Frame::getChannel() {
   return chan_;
}

//! Set channel
void ris::Frame::setChannel(uint8_t channel) {
   chan_ = channel;
}

//! Get write start iterator
ris::Frame::iterator ris::Frame::beginRead() {
   return ris::Frame::iterator(shared_from_this(),false,false);
}

//! Get write end iterator
ris::Frame::iterator ris::Frame::endRead() {
   return ris::Frame::iterator(shared_from_this(),false,true);
}

//! Get read start iterator
ris::Frame::iterator ris::Frame::beginWrite() {
   return ris::Frame::iterator(shared_from_this(),true,false);
}

//! Get end of payload iterator
ris::Frame::iterator ris::Frame::endWrite() {
   return ris::Frame::iterator(shared_from_this(),true,true);
}

#ifndef NO_PYTHON

//! Read up to count bytes from frame, starting from offset. Python version.
void ris::Frame::readPy ( boost::python::object p, uint32_t offset ) {
   Py_buffer pyBuf;

   if ( PyObject_GetBuffer(p.ptr(),&pyBuf,PyBUF_SIMPLE) < 0 ) 
      throw(rogue::GeneralError("Frame::readPy","Python Buffer Error In Frame"));

   uint32_t size = getPayload();
   uint32_t count = pyBuf.len;

   if ( (offset + count) > size ) {
      PyBuffer_Release(&pyBuf);
      throw(rogue::GeneralError::create("Frame::readPy",
               "Attempt to read %i bytes from frame at offset %i with size %i",count,offset,size));
   }

   ris::Frame::iterator beg = this->beginRead() + offset;
   ris::fromFrame(beg, count, (uint8_t *)pyBuf.buf);
   PyBuffer_Release(&pyBuf);
}



//! Write python buffer to frame, starting at offset. Python Version
void ris::Frame::writePy ( boost::python::object p, uint32_t offset ) {
   Py_buffer pyBuf;

   if ( PyObject_GetBuffer(p.ptr(),&pyBuf,PyBUF_CONTIG) < 0 )
      throw(rogue::GeneralError("Frame::writePy","Python Buffer Error In Frame"));

   uint32_t size = getSize();
   uint32_t count = pyBuf.len;

   if ( (offset + count) > size ) {
      PyBuffer_Release(&pyBuf);
      throw(rogue::GeneralError::create("Frame::writePy",
               "Attempt to write %i bytes to frame at offset %i with size %i",count,offset,size));
   }

   ris::Frame::iterator beg = this->beginWrite() + offset;
   ris::toFrame(beg, count, (uint8_t *)pyBuf.buf); 
   minPayload(offset+count);
   PyBuffer_Release(&pyBuf);
}

//! Read the specified number of bytes at the specified offset of frame data into a numpy array
boost::python::object ris::Frame::getNumpy (uint32_t offset, uint32_t count)
{
   // Retrieve the size, in bytes of the data
   npy_intp   size = getPayload ();

   // Check this does not request data past the EOF
<<<<<<< HEAD
   uint32_t end = offset + count;
   if ( end > size ) {
      throw(rogue::GeneralError::boundary("Frame::getNumpy", end, size));
=======
   if ( (offset + count) > size ) {
      throw(rogue::GeneralError::create("Frame::getNumpy",
               "Attempt to read %i bytes from frame at offset %i with size %i",count,offset,size));
>>>>>>> 173f0281
   }

   // Create a numpy array to receive it and locate the destination data buffer
   npy_intp   dims[1] = { count };
   PyObject      *obj = PyArray_SimpleNew (1, dims, NPY_UINT8);
   PyArrayObject *arr = reinterpret_cast<PyArrayObject *>(obj);
   uint8_t       *dst = reinterpret_cast<uint8_t *>(PyArray_DATA (arr));

   // Read the data
   ris::Frame::iterator beg = this->beginRead() + offset;
   ris::fromFrame (beg, count, dst);


   // Transform to and return a boost python object
   boost::python::handle<>  handle (obj);
   boost::python::object p (handle);
   return p;
}


//! Write the all the data associated with the input numpy array
void ris::Frame::putNumpy ( boost::python::object p, uint32_t offset ) {

   // Retrieve pointer to PyObject
   PyObject *obj = p.ptr ();

<<<<<<< HEAD

   // Check that this is a PyArrayObject
   if (! PyArray_Check (obj) ) {
      throw(rogue::GeneralError("Frame::putNumpy","Object is not a numpy arra"));
   }


   // Cast to an array object and check that the numpy array 
   // data buffer is writeable and contigious
   // The write routine can only deal with contigious buffers.
   PyArrayObject *arr = reinterpret_cast<decltype(arr)>(obj);   
   int          flags = PyArray_FLAGS (arr);
   bool           ctg = flags & (NPY_ARRAY_C_CONTIGUOUS | NPY_ARRAY_F_CONTIGUOUS);
   bool           wrt = flags & (NPY_ARRAY_WRITEABLE);
   if ( !(ctg & wrt) )
   {
      throw(rogue::GeneralError("Frame::putNumpy",
                                "Object is not either writeable or contiguious"));
   }
=======
   // Check that the numpy array data buffer is contigious
   // The read routine can only deal with contigious buffers.
   if ( PyObject_GetBuffer(p.ptr(),&pyBuf,PyBUF_CONTIG) < 0 )
      throw(rogue::GeneralError("Frame::putNumpy","Python Buffer Error In Frame"));
>>>>>>> 173f0281

   // Get the number of bytes in both the source and destination buffers
   uint32_t  size = getSize();
   uint32_t count = PyArray_NBYTES (arr);

   // Check this does not request data past the EOF
<<<<<<< HEAD
   uint32_t end = offset + count;
   if ( end > size ) {
      throw(rogue::GeneralError::boundary("Frame::writePy",end, size));
=======
   if ( (offset + count) > size ) {
      PyBuffer_Release(&pyBuf);
      throw(rogue::GeneralError::create("Frame::putNumpy",
               "Attempt to write %i bytes to frame at offset %i with size %i",count,offset,size));
>>>>>>> 173f0281
   }

   uint8_t     *src = reinterpret_cast<uint8_t *>(PyArray_DATA (arr));

   // Write the numpy data to the array
   ris::Frame::iterator beg = this->beginWrite() + offset;
   ris::toFrame (beg, count, src); 
   minPayload   (end);

   return;
}


#endif

void ris::Frame::setup_python() {
#ifndef NO_PYTHON

   _import_array ();

   bp::class_<ris::Frame, ris::FramePtr, boost::noncopyable>("Frame",bp::no_init)
      .def("lock",         &ris::Frame::lock)
      .def("getSize",      &ris::Frame::getSize)
      .def("getAvailable", &ris::Frame::getAvailable)
      .def("getPayload",   &ris::Frame::getPayload)
      .def("read",         &ris::Frame::readPy)
      .def("write",        &ris::Frame::writePy)
      .def("setError",     &ris::Frame::setError)
      .def("getError",     &ris::Frame::getError)
      .def("setFlags",     &ris::Frame::setFlags)
      .def("getFlags",     &ris::Frame::getFlags)
      .def("setFirstUser", &ris::Frame::setFirstUser)
      .def("getFirstUser", &ris::Frame::getFirstUser)
      .def("setLastUser",  &ris::Frame::setLastUser)
      .def("getLastUser",  &ris::Frame::getLastUser)
      .def("setChannel",   &ris::Frame::setChannel)
      .def("getChannel",   &ris::Frame::getChannel)
      .def("getNumpy",     &ris::Frame::getNumpy)
      .def("putNumpy",     &ris::Frame::putNumpy)
   ;
#endif
}
<|MERGE_RESOLUTION|>--- conflicted
+++ resolved
@@ -383,15 +383,9 @@
    npy_intp   size = getPayload ();
 
    // Check this does not request data past the EOF
-<<<<<<< HEAD
-   uint32_t end = offset + count;
-   if ( end > size ) {
-      throw(rogue::GeneralError::boundary("Frame::getNumpy", end, size));
-=======
    if ( (offset + count) > size ) {
       throw(rogue::GeneralError::create("Frame::getNumpy",
                "Attempt to read %i bytes from frame at offset %i with size %i",count,offset,size));
->>>>>>> 173f0281
    }
 
    // Create a numpy array to receive it and locate the destination data buffer
@@ -418,7 +412,6 @@
    // Retrieve pointer to PyObject
    PyObject *obj = p.ptr ();
 
-<<<<<<< HEAD
 
    // Check that this is a PyArrayObject
    if (! PyArray_Check (obj) ) {
@@ -438,28 +431,16 @@
       throw(rogue::GeneralError("Frame::putNumpy",
                                 "Object is not either writeable or contiguious"));
    }
-=======
-   // Check that the numpy array data buffer is contigious
-   // The read routine can only deal with contigious buffers.
-   if ( PyObject_GetBuffer(p.ptr(),&pyBuf,PyBUF_CONTIG) < 0 )
-      throw(rogue::GeneralError("Frame::putNumpy","Python Buffer Error In Frame"));
->>>>>>> 173f0281
 
    // Get the number of bytes in both the source and destination buffers
    uint32_t  size = getSize();
    uint32_t count = PyArray_NBYTES (arr);
 
    // Check this does not request data past the EOF
-<<<<<<< HEAD
-   uint32_t end = offset + count;
-   if ( end > size ) {
-      throw(rogue::GeneralError::boundary("Frame::writePy",end, size));
-=======
    if ( (offset + count) > size ) {
       PyBuffer_Release(&pyBuf);
       throw(rogue::GeneralError::create("Frame::putNumpy",
                "Attempt to write %i bytes to frame at offset %i with size %i",count,offset,size));
->>>>>>> 173f0281
    }
 
    uint8_t     *src = reinterpret_cast<uint8_t *>(PyArray_DATA (arr));
