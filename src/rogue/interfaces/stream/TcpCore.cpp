/**
 *-----------------------------------------------------------------------------
 * Title      : Stream Network Core
 * ----------------------------------------------------------------------------
 * File       : TcpCore.h
 * Created    : 2019-01-30
 * ----------------------------------------------------------------------------
 * Description:
 * Stream Network Core
 * ----------------------------------------------------------------------------
 * This file is part of the rogue software platform. It is subject to
 * the license terms in the LICENSE.txt file found in the top-level directory
 * of this distribution and at:
 *    https://confluence.slac.stanford.edu/display/ppareg/LICENSE.html.
 * No part of the rogue software platform, including this file, may be
 * copied, modified, propagated, or distributed except according to the terms
 * contained in the LICENSE.txt file.
 * ----------------------------------------------------------------------------
**/
#include <rogue/interfaces/stream/TcpCore.h>
#include <rogue/interfaces/stream/Frame.h>
#include <rogue/interfaces/stream/FrameIterator.h>
#include <rogue/interfaces/stream/FrameLock.h>
#include <rogue/interfaces/stream/Buffer.h>
#include <rogue/GeneralError.h>
#include <string.h>
#include <memory>
#include <rogue/GilRelease.h>
#include <rogue/Logging.h>
#include <zmq.h>

namespace ris = rogue::interfaces::stream;

#ifndef NO_PYTHON
#include <boost/python.hpp>
namespace bp  = boost::python;
#endif

//! Class creation
ris::TcpCorePtr ris::TcpCore::create (std::string addr, uint16_t port, bool server) {
   ris::TcpCorePtr r = std::make_shared<ris::TcpCore>(addr,port,server);
   return(r);
}

//! Creator
ris::TcpCore::TcpCore (std::string addr, uint16_t port, bool server) {
   int32_t opt;
   std::string logstr;

   logstr = "stream.TcpCore.";
   logstr.append(addr);
   logstr.append(".");
   if (server) logstr.append("Server.");
   else logstr.append("Client.");
   logstr.append(std::to_string(port));
       
   this->bridgeLog_ = rogue::Logging::create(logstr);

   // Format address
   this->pullAddr_ = "tcp://";
   this->pullAddr_.append(addr);
   this->pullAddr_.append(":");
   this->pushAddr_ = this->pullAddr_;

   this->zmqCtx_  = zmq_ctx_new();
   this->zmqPull_ = zmq_socket(this->zmqCtx_,ZMQ_PULL);
   this->zmqPush_ = zmq_socket(this->zmqCtx_,ZMQ_PUSH);

   // Don't buffer when no connection
   opt = 1;
   if ( zmq_setsockopt (this->zmqPush_, ZMQ_IMMEDIATE, &opt, sizeof(int32_t)) != 0 ) 
         throw(rogue::GeneralError("TcpCore::TcpCore","Failed to set socket immediate"));

   // Server mode
   if (server) {
      this->pullAddr_.append(std::to_string(static_cast<long long>(port)));
      this->pushAddr_.append(std::to_string(static_cast<long long>(port+1)));

      this->bridgeLog_->debug("Creating pull server port: %s",this->pullAddr_.c_str());

<<<<<<< HEAD
      if ( zmq_bind(this->zmqPull_,this->pullAddr_.c_str()) < 0 ) 
         throw(rogue::GeneralError::create("stream::TcpCore::TcpCore",
                  "Failed to bind server to port %i at address %s, another process may be using this port",port,addr.c_str()));

      this->bridgeLog_->debug("Creating push server port: %s",this->pushAddr_.c_str());

      if ( zmq_bind(this->zmqPush_,this->pushAddr_.c_str()) < 0 ) 
         throw(rogue::GeneralError::create("stream::TcpCore::TcpCore",
                  "Failed to bind server to port %i at address %s, another process may be using this port",port+1,addr.c_str()));
=======
      if ( zmq_bind(this->zmqPull_,this->pullAddr_.c_str()) < 0 )
         throw(rogue::GeneralError::network("TcpCore::TcpCore",addr,port));

      this->bridgeLog_->debug("Creating push server port: %s",this->pushAddr_.c_str());

      if ( zmq_bind(this->zmqPush_,this->pushAddr_.c_str()) < 0 )
         throw(rogue::GeneralError::network("TcpCore::TcpCore",addr,port+1));
>>>>>>> 2b4358cf
   }

   // Client mode
   else {
      this->pullAddr_.append(std::to_string(static_cast<long long>(port+1)));
      this->pushAddr_.append(std::to_string(static_cast<long long>(port)));

      this->bridgeLog_->debug("Creating pull client port: %s",this->pullAddr_.c_str());

<<<<<<< HEAD
      if ( zmq_connect(this->zmqPull_,this->pullAddr_.c_str()) < 0 ) 
         throw(rogue::GeneralError::create("stream::TcpCore::TcpCore",
                  "Failed to connect to remote port %i at address %s",port+1,addr.c_str()));

      this->bridgeLog_->debug("Creating push client port: %s",this->pushAddr_.c_str());

      if ( zmq_connect(this->zmqPush_,this->pushAddr_.c_str()) < 0 ) 
         throw(rogue::GeneralError::create("stream::TcpCore::TcpCore",
                  "Failed to connect to remote port %i at address %s",port,addr.c_str()));
   }

   // Start rx thread
   threadEn_ = true;
   this->thread_ = new std::thread(&ris::TcpCore::runThread, this);
=======
      if ( zmq_connect(this->zmqPull_,this->pullAddr_.c_str()) < 0 )
         throw(rogue::GeneralError::network("TcpCore::TcpCore",addr,port+1));

      this->bridgeLog_->debug("Creating push client port: %s",this->pushAddr_.c_str());

      if ( zmq_connect(this->zmqPush_,this->pushAddr_.c_str()) < 0 )
         throw(rogue::GeneralError::network("TcpCore::TcpCore",addr,port));
   }

   // Start rx thread
   this->thread_ = new boost::thread(boost::bind(&ris::TcpCore::runThread, this));

   // Set a thread name
   pthread_setname_np( thread_->native_handle(), "TcpCore" );
>>>>>>> 2b4358cf
}

//! Destructor
ris::TcpCore::~TcpCore() {
  this->close();
}

void ris::TcpCore::close() {
   threadEn_ = false;
   zmq_close(this->zmqPull_);
   zmq_close(this->zmqPush_);
   zmq_term(this->zmqCtx_);
   thread_->join();
}

//! Accept a frame from master
void ris::TcpCore::acceptFrame ( ris::FramePtr frame ) {
   uint32_t  x;
   uint8_t * data;
   uint16_t  flags;
   uint8_t   chan;
   uint8_t   err;
   zmq_msg_t msg[4];

   rogue::GilRelease noGil;
   ris::FrameLockPtr frLock = frame->lock();
   std::lock_guard<std::mutex> lock(bridgeMtx_);

   if ( (zmq_msg_init_size(&(msg[0]),2) < 0) ||  // Flags
        (zmq_msg_init_size(&(msg[1]),1) < 0) ||  // Channel
        (zmq_msg_init_size(&(msg[2]),1) < 0) ) { // Error
      bridgeLog_->warning("Failed to init message header");
      return;
   }

   if ( zmq_msg_init_size (&(msg[3]), frame->getPayload()) < 0 ) {
      bridgeLog_->warning("Failed to init message with size %i",frame->getPayload());
      return;
   }

   flags = frame->getFlags();
   std::memcpy(zmq_msg_data(&(msg[0])), &flags, 2);

   chan = frame->getChannel();
   std::memcpy(zmq_msg_data(&(msg[1])), &chan,  1);

   err = frame->getError();
   std::memcpy(zmq_msg_data(&(msg[2])), &err,   1);

   // Copy data
   ris::FrameIterator iter = frame->beginRead();
   data = (uint8_t *)zmq_msg_data(&(msg[3]));
<<<<<<< HEAD
   ris::fromFrame(iter, frame->getPayload(), data);
=======
   std::copy(frame->beginRead(), frame->endRead(), data);
>>>>>>> 2b4358cf

   // Send data
   for (x=0; x < 4; x++) {
      if ( zmq_sendmsg(this->zmqPush_,&(msg[x]),(x==3)?0:ZMQ_SNDMORE) < 0 )
        bridgeLog_->warning("Failed to push message with size %i on %s",frame->getPayload(), this->pushAddr_.c_str());
   }
   bridgeLog_->debug("Pushed TCP frame with size %i on %s",frame->getPayload(), this->pushAddr_.c_str());
}

//! Run thread
void ris::TcpCore::runThread() {
   ris::FramePtr frame;
   uint64_t  more;
   size_t    moreSize;
   uint8_t * data;
   uint32_t  size;
   uint32_t  msgCnt;
   uint32_t  x;
   zmq_msg_t msg[4];
   uint16_t  flags;
   uint8_t   chan;
   uint8_t   err;

   bridgeLog_->logThreadId();

   while(threadEn_) {
      for (x=0; x < 4; x++) zmq_msg_init(&(msg[x]));
      msgCnt = 0;
      x = 0;

      // Get message
      do {

         // Get the message
         if ( zmq_recvmsg(this->zmqPull_,&(msg[x]),0) > 0 ) {
            if ( x != 3 ) x++;
            msgCnt++;

            // Is there more data?
            more = 0;
            moreSize = 8;
            zmq_getsockopt(this->zmqPull_, ZMQ_RCVMORE, &more, &moreSize);
         } else more = 1;
      } while ( threadEn_ && more );

      // Proper message received
      if ( msgCnt == 4 ) {

         // Check sizes
         if ( (zmq_msg_size(&(msg[0])) != 2) || (zmq_msg_size(&(msg[1])) != 1) ||
              (zmq_msg_size(&(msg[2])) != 1) ) {
            bridgeLog_->warning("Bad message sizes");
            for (x=0; x < msgCnt; x++) zmq_msg_close(&(msg[x]));
            continue; // while (1)
         }

         // Get fields
         std::memcpy(&flags, zmq_msg_data(&(msg[0])), 2);
         std::memcpy(&chan,  zmq_msg_data(&(msg[1])), 1);
         std::memcpy(&err,   zmq_msg_data(&(msg[2])), 1);

         // Get message info
         data = (uint8_t *)zmq_msg_data(&(msg[3]));
         size = zmq_msg_size(&(msg[3]));

         // Generate frame
         frame = ris::Pool::acceptReq(size,false);

         // Copy data
         ris::FrameIterator iter = frame->beginWrite();
         ris::toFrame(iter, size, data);

         // Set frame size and send
         frame->setPayload(size);
         frame->setFlags(flags);
         frame->setChannel(chan);
         frame->setError(err);

         bridgeLog_->debug("Pulled frame with size %i",frame->getPayload());
         sendFrame(frame);
      }

      for (x=0; x < msgCnt; x++) zmq_msg_close(&(msg[x]));
   }
}

void ris::TcpCore::setup_python () {
#ifndef NO_PYTHON

   bp::class_<ris::TcpCore, ris::TcpCorePtr, bp::bases<ris::Master,ris::Slave>, boost::noncopyable >("TcpCore",bp::no_init)
       .def("close", &ris::TcpCore::close);

   bp::implicitly_convertible<ris::TcpCorePtr, ris::MasterPtr>();
   bp::implicitly_convertible<ris::TcpCorePtr, ris::SlavePtr>();
#endif
}
<|MERGE_RESOLUTION|>--- conflicted
+++ resolved
@@ -78,25 +78,15 @@
 
       this->bridgeLog_->debug("Creating pull server port: %s",this->pullAddr_.c_str());
 
-<<<<<<< HEAD
-      if ( zmq_bind(this->zmqPull_,this->pullAddr_.c_str()) < 0 ) 
+      if ( zmq_bind(this->zmqPull_,this->pullAddr_.c_str()) < 0 )
          throw(rogue::GeneralError::create("stream::TcpCore::TcpCore",
                   "Failed to bind server to port %i at address %s, another process may be using this port",port,addr.c_str()));
 
       this->bridgeLog_->debug("Creating push server port: %s",this->pushAddr_.c_str());
 
-      if ( zmq_bind(this->zmqPush_,this->pushAddr_.c_str()) < 0 ) 
+      if ( zmq_bind(this->zmqPush_,this->pushAddr_.c_str()) < 0 )
          throw(rogue::GeneralError::create("stream::TcpCore::TcpCore",
                   "Failed to bind server to port %i at address %s, another process may be using this port",port+1,addr.c_str()));
-=======
-      if ( zmq_bind(this->zmqPull_,this->pullAddr_.c_str()) < 0 )
-         throw(rogue::GeneralError::network("TcpCore::TcpCore",addr,port));
-
-      this->bridgeLog_->debug("Creating push server port: %s",this->pushAddr_.c_str());
-
-      if ( zmq_bind(this->zmqPush_,this->pushAddr_.c_str()) < 0 )
-         throw(rogue::GeneralError::network("TcpCore::TcpCore",addr,port+1));
->>>>>>> 2b4358cf
    }
 
    // Client mode
@@ -106,14 +96,13 @@
 
       this->bridgeLog_->debug("Creating pull client port: %s",this->pullAddr_.c_str());
 
-<<<<<<< HEAD
-      if ( zmq_connect(this->zmqPull_,this->pullAddr_.c_str()) < 0 ) 
+      if ( zmq_connect(this->zmqPull_,this->pullAddr_.c_str()) < 0 )
          throw(rogue::GeneralError::create("stream::TcpCore::TcpCore",
                   "Failed to connect to remote port %i at address %s",port+1,addr.c_str()));
 
       this->bridgeLog_->debug("Creating push client port: %s",this->pushAddr_.c_str());
 
-      if ( zmq_connect(this->zmqPush_,this->pushAddr_.c_str()) < 0 ) 
+      if ( zmq_connect(this->zmqPush_,this->pushAddr_.c_str()) < 0 )
          throw(rogue::GeneralError::create("stream::TcpCore::TcpCore",
                   "Failed to connect to remote port %i at address %s",port,addr.c_str()));
    }
@@ -121,22 +110,9 @@
    // Start rx thread
    threadEn_ = true;
    this->thread_ = new std::thread(&ris::TcpCore::runThread, this);
-=======
-      if ( zmq_connect(this->zmqPull_,this->pullAddr_.c_str()) < 0 )
-         throw(rogue::GeneralError::network("TcpCore::TcpCore",addr,port+1));
-
-      this->bridgeLog_->debug("Creating push client port: %s",this->pushAddr_.c_str());
-
-      if ( zmq_connect(this->zmqPush_,this->pushAddr_.c_str()) < 0 )
-         throw(rogue::GeneralError::network("TcpCore::TcpCore",addr,port));
-   }
-
-   // Start rx thread
-   this->thread_ = new boost::thread(boost::bind(&ris::TcpCore::runThread, this));
 
    // Set a thread name
    pthread_setname_np( thread_->native_handle(), "TcpCore" );
->>>>>>> 2b4358cf
 }
 
 //! Destructor
@@ -189,11 +165,7 @@
    // Copy data
    ris::FrameIterator iter = frame->beginRead();
    data = (uint8_t *)zmq_msg_data(&(msg[3]));
-<<<<<<< HEAD
    ris::fromFrame(iter, frame->getPayload(), data);
-=======
-   std::copy(frame->beginRead(), frame->endRead(), data);
->>>>>>> 2b4358cf
 
    // Send data
    for (x=0; x < 4; x++) {
