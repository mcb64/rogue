/**
 *-----------------------------------------------------------------------------
 * Title      : AXI Memory Mapped Access
 * ----------------------------------------------------------------------------
 * File       : AxiMemMap.cpp
 * Created    : 2017-03-21
 * ----------------------------------------------------------------------------
 * This file is part of the rogue software platform. It is subject to 
 * the license terms in the LICENSE.txt file found in the top-level directory 
 * of this distribution and at: 
 *    https://confluence.slac.stanford.edu/display/ppareg/LICENSE.html. 
 * No part of the rogue software platform, including this file, may be 
 * copied, modified, propagated, or distributed except according to the terms 
 * contained in the LICENSE.txt file.
 * ----------------------------------------------------------------------------
**/
#include <rogue/hardware/axi/AxiMemMap.h>
#include <rogue/hardware/drivers/AxisDriver.h>
#include <rogue/interfaces/memory/Constants.h>
#include <rogue/interfaces/memory/Transaction.h>
#include <rogue/interfaces/memory/TransactionLock.h>
#include <rogue/GeneralError.h>
#include <rogue/GilRelease.h>
#include <memory>
#include <cstring>
#include <thread>
#include <stdio.h>
#include <unistd.h>
#include <sys/types.h>
#include <sys/stat.h>
#include <sys/mman.h>
#include <fcntl.h>

namespace rha = rogue::hardware::axi;
namespace rim = rogue::interfaces::memory;

#ifndef NO_PYTHON
#include <boost/python.hpp>
namespace bp  = boost::python;
#endif

//! Class creation
rha::AxiMemMapPtr rha::AxiMemMap::create (std::string path) {
   rha::AxiMemMapPtr r = std::make_shared<rha::AxiMemMap>(path);
   return(r);
}

//! Creator
rha::AxiMemMap::AxiMemMap(std::string path) : rim::Slave(4,0xFFFFFFFF) {
   fd_ = ::open(path.c_str(), O_RDWR);
   log_ = rogue::Logging::create("axi.AxiMemMap");
   if ( fd_ < 0 ) 
      throw(rogue::GeneralError::create("AxiMemMap::AxiMemMap", "Failed to open device file: %s",path.c_str()));

   // Start read thread
   threadEn_ = true;
   thread_ = new std::thread(&rha::AxiMemMap::runThread, this);
}

//! Destructor
rha::AxiMemMap::~AxiMemMap() {
   rogue::GilRelease noGil;
   threadEn_ = false;
   queue_.stop();
   thread_->join();
   ::close(fd_);
}

//! Post a transaction
void rha::AxiMemMap::doTransaction(rim::TransactionPtr tran) {
   queue_.push(tran);
}

//! Working Thread
void rha::AxiMemMap::runThread() {
   rim::TransactionPtr        tran;
   rim::Transaction::iterator it;

   uint32_t count;
   uint32_t data;
   uint32_t dataSize;
   int32_t  ret;
   uint8_t * ptr;

   dataSize = sizeof(uint32_t);
   ptr = (uint8_t *)(&data);

   log_->logThreadId();

   while(threadEn_) {
      if ( (tran = queue_.pop()) != NULL ) {

         if ( (tran->size() % dataSize) != 0 ) {
            tran->error("Invalid transaction size %i, must be an integer number of %i bytes",tran->size(),dataSize);
            tran.reset();
            continue;
         }

         count = 0;
         ret = 0;

<<<<<<< HEAD
         rim::TransactionLockPtr lock = tran->lock();

         if ( tran->expired() ) {
            log_->warning("Transaction expired. Id=%i",tran->id());
            tran.reset();
            continue;
         }

         it = tran->begin();

         while ( (ret == 0) && (count != tran->size()) ) {
            if (tran->type() == rim::Write || tran->type() == rim::Post) {

               // Assume transaction has a contigous memory block
               std::memcpy(ptr,it,dataSize);
               ret = dmaWriteRegister(fd_,tran->address()+count,data);
            }
            else {
               ret = dmaReadRegister(fd_,tran->address()+count,&data);
               std::memcpy(it,ptr,dataSize);
            }
            count += dataSize;
            it += dataSize;
         }

         log_->debug("Transaction id=0x%08x, addr 0x%08x. Size=%i, type=%i, data=0x%08x",tran->id(),tran->address(),tran->size(),tran->type(),data);
         if ( ret != 0 ) tran->error("Memory transaction failed with error code %i, see driver error codes",ret);
         else tran->done();
=======
         // Assume transaction has a contiguous memory block
         std::memcpy(ptr,it,dataSize);
         ret = dmaWriteRegister(fd_,tran->address()+count,data);
      }
      else {
         ret = dmaReadRegister(fd_,tran->address()+count,&data);
         std::memcpy(it,ptr,dataSize);
>>>>>>> bcffaff7
      }
   }
}

void rha::AxiMemMap::setup_python () {
#ifndef NO_PYTHON

   bp::class_<rha::AxiMemMap, rha::AxiMemMapPtr, bp::bases<rim::Slave>, boost::noncopyable >("AxiMemMap",bp::init<std::string>());

   bp::implicitly_convertible<rha::AxiMemMapPtr, rim::SlavePtr>();
#endif
}
<|MERGE_RESOLUTION|>--- conflicted
+++ resolved
@@ -90,17 +90,16 @@
    while(threadEn_) {
       if ( (tran = queue_.pop()) != NULL ) {
 
-         if ( (tran->size() % dataSize) != 0 ) {
-            tran->error("Invalid transaction size %i, must be an integer number of %i bytes",tran->size(),dataSize);
+   if ( (tran->size() % dataSize) != 0 ) {
+      tran->error("Invalid transaction size %i, must be an integer number of %i bytes",tran->size(),dataSize);
             tran.reset();
             continue;
          }
 
-         count = 0;
-         ret = 0;
+   count = 0;
+   ret = 0;
 
-<<<<<<< HEAD
-         rim::TransactionLockPtr lock = tran->lock();
+   rim::TransactionLockPtr lock = tran->lock();
 
          if ( tran->expired() ) {
             log_->warning("Transaction expired. Id=%i",tran->id());
@@ -108,27 +107,11 @@
             continue;
          }
 
-         it = tran->begin();
+   it = tran->begin();
 
-         while ( (ret == 0) && (count != tran->size()) ) {
-            if (tran->type() == rim::Write || tran->type() == rim::Post) {
+   while ( (ret == 0) && (count != tran->size()) ) {
+      if (tran->type() == rim::Write || tran->type() == rim::Post) {
 
-               // Assume transaction has a contigous memory block
-               std::memcpy(ptr,it,dataSize);
-               ret = dmaWriteRegister(fd_,tran->address()+count,data);
-            }
-            else {
-               ret = dmaReadRegister(fd_,tran->address()+count,&data);
-               std::memcpy(it,ptr,dataSize);
-            }
-            count += dataSize;
-            it += dataSize;
-         }
-
-         log_->debug("Transaction id=0x%08x, addr 0x%08x. Size=%i, type=%i, data=0x%08x",tran->id(),tran->address(),tran->size(),tran->type(),data);
-         if ( ret != 0 ) tran->error("Memory transaction failed with error code %i, see driver error codes",ret);
-         else tran->done();
-=======
          // Assume transaction has a contiguous memory block
          std::memcpy(ptr,it,dataSize);
          ret = dmaWriteRegister(fd_,tran->address()+count,data);
@@ -136,8 +119,15 @@
       else {
          ret = dmaReadRegister(fd_,tran->address()+count,&data);
          std::memcpy(it,ptr,dataSize);
->>>>>>> bcffaff7
       }
+      count += dataSize;
+      it += dataSize;
+   }
+
+   log_->debug("Transaction id=0x%08x, addr 0x%08x. Size=%i, type=%i, data=0x%08x",tran->id(),tran->address(),tran->size(),tran->type(),data);
+   if ( ret != 0 ) tran->error("Memory transaction failed with error code %i, see driver error codes",ret);
+   else tran->done();
+}
    }
 }
 
