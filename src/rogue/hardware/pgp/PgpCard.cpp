/**
 *-----------------------------------------------------------------------------
 * Title      : PGP Card Class
 * ----------------------------------------------------------------------------
 * File       : PgpCard.h
 * Author     : Ryan Herbst, rherbst@slac.stanford.edu
 * Created    : 2017-09-17
 * Last update: 2017-09-17
 * ----------------------------------------------------------------------------
 * Description:
 * PGP Card Class
 * ----------------------------------------------------------------------------
 * This file is part of the rogue software platform. It is subject to 
 * the license terms in the LICENSE.txt file found in the top-level directory 
 * of this distribution and at: 
 *    https://confluence.slac.stanford.edu/display/ppareg/LICENSE.html. 
 * No part of the rogue software platform, including this file, may be 
 * copied, modified, propagated, or distributed except according to the terms 
 * contained in the LICENSE.txt file.
 * ----------------------------------------------------------------------------
**/
#include <rogue/hardware/pgp/PgpCard.h>
#include <rogue/hardware/pgp/Info.h>
#include <rogue/hardware/pgp/Status.h>
#include <rogue/hardware/pgp/PciStatus.h>
#include <rogue/hardware/pgp/EvrStatus.h>
#include <rogue/hardware/pgp/EvrControl.h>
#include <rogue/interfaces/stream/Frame.h>
#include <rogue/interfaces/stream/Buffer.h>
#include <rogue/GeneralError.h>
#include <boost/make_shared.hpp>
#include <rogue/GilRelease.h>

namespace rhp = rogue::hardware::pgp;
namespace ris = rogue::interfaces::stream;
namespace bp  = boost::python;

//! Class creation
rhp::PgpCardPtr rhp::PgpCard::create (std::string path, uint32_t lane, uint32_t vc) {
   rhp::PgpCardPtr r = boost::make_shared<rhp::PgpCard>(path,lane,vc);
   return(r);
}

//! Creator
rhp::PgpCard::PgpCard ( std::string path, uint32_t lane, uint32_t vc ) {
   uint8_t  mask[DMA_MASK_SIZE];

   lane_       = lane;
   vc_         = vc;
   timeout_    = 10000000;
   zeroCopyEn_ = true;

   rogue::GilRelease noGil;

   if ( (fd_ = ::open(path.c_str(), O_RDWR)) < 0 ) 
      throw(rogue::GeneralError::open("PgpCard::PgpCard",path.c_str()));

   if ( dmaCheckVersion(fd_) < 0 )
      throw(rogue::GeneralError("PgpCard::PgpCard","Bad kernel driver version detected. Please re-compile kernel driver"));

   dmaInitMaskBytes(mask);
   dmaAddMaskBytes(mask,(lane_*4)+vc_);

   if  ( dmaSetMaskBytes(fd_,mask) < 0 ) {
      ::close(fd_);
      throw(rogue::GeneralError::dest("PgpCard::PgpCard",path.c_str(),(lane_*4)+vc_));
   }

   // Result may be that rawBuff_ = NULL
   rawBuff_ = dmaMapDma(fd_,&bCount_,&bSize_);

   // Start read thread
   thread_ = new boost::thread(boost::bind(&rhp::PgpCard::runThread, this));
}

//! Destructor
rhp::PgpCard::~PgpCard() {
   rogue::GilRelease noGil;
   thread_->interrupt();
   thread_->join();

   if ( rawBuff_ != NULL ) dmaUnMapDma(fd_, rawBuff_);
   ::close(fd_);
}

//! Set timeout for frame transmits in microseconds
void rhp::PgpCard::setTimeout(uint32_t timeout) {
   timeout_ = timeout;
}

//! Enable / disable zero copy
void rhp::PgpCard::setZeroCopyEn(bool state) {
   zeroCopyEn_ = state;
}

//! Get card info.
rhp::InfoPtr rhp::PgpCard::getInfo() {
   rhp::InfoPtr r = rhp::Info::create();
   pgpGetInfo(fd_,r.get());
   return(r);
}

//! Get pci status.
rhp::PciStatusPtr rhp::PgpCard::getPciStatus() {
   rhp::PciStatusPtr r = rhp::PciStatus::create();
   pgpGetPci(fd_,r.get());
   return(r);
}

//! Get status of open lane.
rhp::StatusPtr rhp::PgpCard::getStatus() {
   rhp::StatusPtr r = rhp::Status::create();
   pgpGetStatus(fd_,lane_,r.get());
   return(r);
}

//! Get evr control for open lane.
rhp::EvrControlPtr rhp::PgpCard::getEvrControl() {
   rhp::EvrControlPtr r = rhp::EvrControl::create();
   pgpGetEvrControl(fd_,lane_,r.get());
   return(r);
}

//! Set evr control for open lane.
void rhp::PgpCard::setEvrControl(rhp::EvrControlPtr r) {
   pgpSetEvrControl(fd_,lane_,r.get());
}

//! Get evr status for open lane.
rhp::EvrStatusPtr rhp::PgpCard::getEvrStatus() {
   rhp::EvrStatusPtr r = rhp::EvrStatus::create();
   pgpGetEvrStatus(fd_,lane_,r.get());
   return(r);
}

//! Set loopback for open lane
void rhp::PgpCard::setLoop(bool enable) {
   pgpSetLoop(fd_,lane_,enable);
}

//! Set lane data for open lane
void rhp::PgpCard::setData(uint8_t data) {
   pgpSetData(fd_,lane_,data);
}

//! Send an opcode
void rhp::PgpCard::sendOpCode(uint8_t code) {
   pgpSendOpCode(fd_,code);
}

//! Generate a buffer. Called from master
ris::FramePtr rhp::PgpCard::acceptReq ( uint32_t size, bool zeroCopyEn) {
   int32_t          res;
   fd_set           fds;
   struct timeval   tout;
   uint32_t         alloc;
   ris::BufferPtr   buff;
   ris::FramePtr    frame;
   uint32_t         buffSize;

   //! Adjust allocation size
   if ( size > bSize_) buffSize = bSize_;
   else buffSize = size;

   // Zero copy is disabled. Allocate from memory.
   if ( zeroCopyEn_ == false || zeroCopyEn == false || rawBuff_ == NULL ) {
      frame = ris::Pool::acceptReq(size,false);
   }

   // Allocate zero copy buffers from driver
   else {
      rogue::GilRelease noGil;

      // Create empty frame
      frame = ris::Frame::create();
      alloc=0;

      // Request may be serviced with multiple buffers
      while ( alloc < size ) {

         // Keep trying since select call can fire 
         // but getIndex fails because we did not win the buffer lock
         do {

            // Setup fds for select call
            FD_ZERO(&fds);
            FD_SET(fd_,&fds);

            // Setup select timeout
            tout.tv_sec=(timeout_>0)?(timeout_ / 1000000):0;
            tout.tv_usec=(timeout_>0)?(timeout_ % 1000000):10000;

            if ( select(fd_+1,NULL,&fds,NULL,&tout) <= 0 ) {
               if ( timeout_ > 0 ) throw(rogue::GeneralError::timeout("PgpCard::acceptReq",timeout_));
               res = 0;
            }
            else {
               // Attempt to get index.
               // return of less than 0 is a failure to get a buffer
               res = dmaGetIndex(fd_);
            }
         }
         while (res < 0);

         buff = createBuffer(rawBuff_[res],0x80000000 | res,buffSize,bSize_);
         frame->appendBuffer(buff);
         alloc += buffSize;
      }
   }
   return(frame);
}

//! Accept a frame from master
void rhp::PgpCard::acceptFrame ( ris::FramePtr frame ) {
   ris::BufferPtr buff;
   int32_t          res;
   fd_set           fds;
   struct timeval   tout;
   uint32_t         meta;
   uint32_t         x;
   uint32_t         cont;

   rogue::GilRelease noGil;

   // Go through each buffer in the frame
   for (x=0; x < frame->getCount(); x++) {
      buff = frame->getBuffer(x);

      // Continue flag is set if this is not the last buffer
      if ( x == (frame->getCount() - 1) ) cont = 0;
      else cont = 1;

      // Get buffer meta field
      meta = buff->getMeta();

      // Meta is zero copy as indicated by bit 31
      if ( (meta & 0x80000000) != 0 ) {

         // Buffer is not already stale as indicates by bit 30
         if ( (meta & 0x40000000) == 0 ) {

            // Write by passing buffer index to driver
            if ( dmaWriteIndex(fd_, meta & 0x3FFFFFFF, buff->getPayload(), pgpSetFlags(cont),pgpSetDest(lane_, vc_)) <= 0 )
               throw(rogue::GeneralError("PgpCard::acceptFrame","PGP Write Call Failed"));

            // Mark buffer as stale
            meta |= 0x40000000;
            buff->setMeta(meta);
         }
      }

      // Write to pgp with buffer copy in driver
      else {

         // Keep trying since select call can fire 
         // but write fails because we did not win the buffer lock
         do {

            // Setup fds for select call
            FD_ZERO(&fds);
            FD_SET(fd_,&fds);

            // Setup select timeout
            tout.tv_sec=(timeout_>0)?(timeout_ / 1000000):0;
            tout.tv_usec=(timeout_>0)?(timeout_ % 1000000):10000;

            if ( select(fd_+1,NULL,&fds,NULL,&tout) <= 0 ) {
               if ( timeout_ > 0) throw(rogue::GeneralError("PgpCard::acceptFrame","PGP Write Call Failed. Buffer Not Available!!!!"));
               res = 0;
            }
            else {
               // Write with buffer copy
               if ( (res = dmaWrite(fd_, buff->getPayloadData(), buff->getPayload(), pgpSetFlags(cont), pgpSetDest(lane_, vc_)) < 0 ) )
                  throw(rogue::GeneralError("PgpCard::acceptFrame","PGP Write Call Failed"));
            } 
         }

         // Continue while write result was zero
         while ( res == 0 );
      }
   }
}

//! Return a buffer
void rhp::PgpCard::retBuffer(uint8_t * data, uint32_t meta, uint32_t size) {
   rogue::GilRelease noGil;

   // Buffer is zero copy as indicated by bit 31
   if ( (meta & 0x80000000) != 0 ) {

      // Device is open and buffer is not stale
      // Bit 30 indicates buffer has already been returned to hardware
      if ( (fd_ >= 0) && ((meta & 0x40000000) == 0) ) {
         dmaRetIndex(fd_,meta & 0x3FFFFFFF); // Return to hardware
      }
      decCounter(size);
   }

   // Buffer is allocated from Pool class
   else Pool::retBuffer(data,meta,size);
}

//! Run thread
void rhp::PgpCard::runThread() {
   ris::BufferPtr buff;
   ris::FramePtr  frame;
   fd_set         fds;
   int32_t        res;
   uint32_t       error;
   uint32_t       cont;
   uint32_t       flags;
   uint32_t       meta;
   struct timeval tout;

   // Preallocate empty frame
   frame = ris::Frame::create();

   try {

      while(1) {

         // Setup fds for select call
         FD_ZERO(&fds);
         FD_SET(fd_,&fds);

         // Setup select timeout
         tout.tv_sec  = 0;
         tout.tv_usec = 100;

         // Select returns with available buffer
         if ( select(fd_+1,&fds,NULL,NULL,&tout) > 0 ) {

            // Zero copy buffers were not allocated or zero copy is disabled
            if ( zeroCopyEn_ == false || rawBuff_ == NULL ) {

               // Allocate a buffer
               buff = allocBuffer(bSize_,NULL);

               // Attempt read, lane and vc not needed since only one lane/vc is open
               res = dmaRead(fd_, buff->getPayloadData(), buff->getAvailable(), &flags, &error, NULL);
               cont = pgpGetCont(flags);
            }

            // Zero copy read
            else {

               // Attempt read, lane and vc not needed since only one lane/vc is open
               if ((res = dmaReadIndex(fd_, &meta, &flags, &error, NULL)) > 0) {
                  cont = pgpGetCont(flags);

                  // Allocate a buffer, Mark zero copy meta with bit 31 set, lower bits are index
                  buff = createBuffer(rawBuff_[meta],0x80000000 | meta,bSize_,bSize_);
               }
            }

            // Read was successfull
            if ( res > 0 ) {
<<<<<<< HEAD
               buff->setPayload(res);
=======
               buff->setSize(res);
>>>>>>> acb41e8b
               frame->setError(error | frame->getError());
               frame->appendBuffer(buff);
               buff.reset();

               // If continue flag is not set, push frame and get a new empty frame
               if ( cont == 0 ) {
                  sendFrame(frame);
                  frame = ris::Frame::create();
               }
            }
         }
         boost::this_thread::interruption_point();
      }
   } catch (boost::thread_interrupted&) { }
}

void rhp::PgpCard::setup_python () {

   bp::class_<rhp::PgpCard, rhp::PgpCardPtr, bp::bases<ris::Master,ris::Slave>, boost::noncopyable >("PgpCard",bp::init<std::string,uint32_t,uint32_t>())
      .def("create",         &rhp::PgpCard::create)
      .staticmethod("create")
      .def("getInfo",        &rhp::PgpCard::getInfo)
      .def("getPciStatus",   &rhp::PgpCard::getPciStatus)
      .def("getStatus",      &rhp::PgpCard::getStatus)
      .def("getEvrControl",  &rhp::PgpCard::getEvrControl)
      .def("setEvrControl",  &rhp::PgpCard::setEvrControl)
      .def("getEvrStatus",   &rhp::PgpCard::getEvrStatus)
      .def("setLoop",        &rhp::PgpCard::setLoop)
      .def("setData",        &rhp::PgpCard::setData)
      .def("sendOpCode",     &rhp::PgpCard::sendOpCode)
      .def("setZeroCopyEn",  &rhp::PgpCard::setZeroCopyEn)
      .def("setTimeout",     &rhp::PgpCard::setTimeout)
   ;

   bp::implicitly_convertible<rhp::PgpCardPtr, ris::MasterPtr>();
   bp::implicitly_convertible<rhp::PgpCardPtr, ris::SlavePtr>();

}
<|MERGE_RESOLUTION|>--- conflicted
+++ resolved
@@ -355,11 +355,7 @@
 
             // Read was successfull
             if ( res > 0 ) {
-<<<<<<< HEAD
                buff->setPayload(res);
-=======
-               buff->setSize(res);
->>>>>>> acb41e8b
                frame->setError(error | frame->getError());
                frame->appendBuffer(buff);
                buff.reset();
