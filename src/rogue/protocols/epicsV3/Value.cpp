--- conflicted
+++ resolved
@@ -234,11 +234,7 @@
       ret = valueGet();
       gdds = gddApplicationTypeTable::app_table.smartCopy(&value, pValue_);
 
-<<<<<<< HEAD
-      if (gdds) return S_cas_noConvert;
-=======
       if (gdds || !ret) return S_cas_noConvert;
->>>>>>> 0f3f5b7b
       else return S_casApp_success;
    }
    else return S_cas_noConvert;
@@ -300,13 +296,8 @@
    pValue_->setTimeStamp(&t);
 
    // Cal value set and update within lock
-<<<<<<< HEAD
-   this->valueSet();
-   return S_casApp_success;
-=======
    if ( this->valueSet() ) return S_casApp_success;
    else return S_cas_noConvert;
->>>>>>> 0f3f5b7b
 }
 
 aitEnum rpe::Value::bestExternalType() {
