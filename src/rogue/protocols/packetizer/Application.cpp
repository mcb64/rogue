/**
 *-----------------------------------------------------------------------------
 * Title      : Packetizer Application Port
 * ----------------------------------------------------------------------------
 * File       : Application.h
 * Created    : 2017-01-07
 * Last update: 2017-01-07
 * ----------------------------------------------------------------------------
 * Description:
 * Packetizer Application Port
 * ----------------------------------------------------------------------------
 * This file is part of the rogue software platform. It is subject to
 * the license terms in the LICENSE.txt file found in the top-level directory
 * of this distribution and at:
 *    https://confluence.slac.stanford.edu/display/ppareg/LICENSE.html.
 * No part of the rogue software platform, including this file, may be
 * copied, modified, propagated, or distributed except according to the terms
 * contained in the LICENSE.txt file.
 * ----------------------------------------------------------------------------
**/
#include <rogue/interfaces/stream/Frame.h>
#include <rogue/interfaces/stream/Buffer.h>
#include <rogue/protocols/packetizer/Controller.h>
#include <rogue/protocols/packetizer/Application.h>
#include <rogue/GeneralError.h>
#include <memory>
#include <rogue/GilRelease.h>
#include <rogue/Logging.h>

namespace rpp = rogue::protocols::packetizer;
namespace ris = rogue::interfaces::stream;

#ifndef NO_PYTHON
#include <boost/python.hpp>
namespace bp  = boost::python;
#endif

//! Class creation
rpp::ApplicationPtr rpp::Application::create (uint8_t id) {
   rpp::ApplicationPtr r = std::make_shared<rpp::Application>(id);
   return(r);
}

void rpp::Application::setup_python() {
#ifndef NO_PYTHON

   bp::class_<rpp::Application, rpp::ApplicationPtr, bp::bases<ris::Master,ris::Slave>, boost::noncopyable >("Application",bp::init<uint8_t>());

   bp::implicitly_convertible<rpp::ApplicationPtr, ris::MasterPtr>();
   bp::implicitly_convertible<rpp::ApplicationPtr, ris::SlavePtr>();
#endif
}

//! Creator
rpp::Application::Application (uint8_t id) {
   id_ = id;
   queue_.setMax(8);
}

//! Destructor
<<<<<<< HEAD
rpp::Application::~Application() { 
   threadEn_ = false;
   queue_.stop();
=======
rpp::Application::~Application() {
   thread_->interrupt();
>>>>>>> 2b4358cf
   thread_->join();
}

//! Setup links
void rpp::Application::setController( rpp::ControllerPtr cntl ) {
   cntl_ = cntl;

   // Start read thread
<<<<<<< HEAD
   threadEn_ = true;
   thread_ = new std::thread(&rpp::Application::runThread, this);
=======
   thread_ = new boost::thread(boost::bind(&rpp::Application::runThread, this));

   // Set a thread name
   pthread_setname_np( thread_->native_handle(), "PackApp" );
>>>>>>> 2b4358cf
}

//! Generate a Frame. Called from master
ris::FramePtr rpp::Application::acceptReq ( uint32_t size, bool zeroCopyEn) {
   return(cntl_->reqFrame(size));
}

//! Accept a frame from master
void rpp::Application::acceptFrame ( ris::FramePtr frame ) {
   cntl_->applicationRx(frame,id_);
}

//! Push frame for transmit
void rpp::Application::pushFrame( ris::FramePtr frame ) {
   queue_.push(frame);
}

//! Thread background
void rpp::Application::runThread() {
   ris::FramePtr frame;
   Logging log("packetizer.Application");
   log.logThreadId();

   while(threadEn_) {
      if ( (frame = queue_.pop()) != NULL ) sendFrame(frame);
   }
}
<|MERGE_RESOLUTION|>--- conflicted
+++ resolved
@@ -58,14 +58,9 @@
 }
 
 //! Destructor
-<<<<<<< HEAD
-rpp::Application::~Application() { 
+rpp::Application::~Application() {
    threadEn_ = false;
    queue_.stop();
-=======
-rpp::Application::~Application() {
-   thread_->interrupt();
->>>>>>> 2b4358cf
    thread_->join();
 }
 
@@ -74,15 +69,11 @@
    cntl_ = cntl;
 
    // Start read thread
-<<<<<<< HEAD
    threadEn_ = true;
    thread_ = new std::thread(&rpp::Application::runThread, this);
-=======
-   thread_ = new boost::thread(boost::bind(&rpp::Application::runThread, this));
 
    // Set a thread name
    pthread_setname_np( thread_->native_handle(), "PackApp" );
->>>>>>> 2b4358cf
 }
 
 //! Generate a Frame. Called from master
