/**
 *-----------------------------------------------------------------------------
 * Title      : Packetizer Controller Version 1
 * ----------------------------------------------------------------------------
 * File       : ControllerV2.cpp
 * Created    : 2018-02-02
 * ----------------------------------------------------------------------------
 * Description:
 * Packetizer Controller V1
 * ----------------------------------------------------------------------------
 * This file is part of the rogue software platform. It is subject to 
 * the license terms in the LICENSE.txt file found in the top-level directory 
 * of this distribution and at: 
 *    https://confluence.slac.stanford.edu/display/ppareg/LICENSE.html. 
 * No part of the rogue software platform, including this file, may be 
 * copied, modified, propagated, or distributed except according to the terms 
 * contained in the LICENSE.txt file.
 * ----------------------------------------------------------------------------
**/
#include <rogue/interfaces/stream/Frame.h>
#include <rogue/interfaces/stream/Buffer.h>
#include <rogue/protocols/packetizer/ControllerV2.h>
#include <rogue/protocols/packetizer/Transport.h>
#include <rogue/protocols/packetizer/Application.h>
#include <rogue/GeneralError.h>
#include <boost/make_shared.hpp>
#include <boost/pointer_cast.hpp>
#include <boost/crc.hpp>
#include <rogue/GilRelease.h>
#include <math.h>

namespace rpp = rogue::protocols::packetizer;
namespace ris = rogue::interfaces::stream;
namespace bp  = boost::python;

//! Class creation
rpp::ControllerV2Ptr rpp::ControllerV2::create ( bool enIbCrc, bool enObCrc, rpp::TransportPtr tran, rpp::ApplicationPtr * app ) {
   rpp::ControllerV2Ptr r = boost::make_shared<rpp::ControllerV2>(enIbCrc,enObCrc,tran,app);
   return(r);
}

//! Creator
rpp::ControllerV2::ControllerV2 ( bool enIbCrc, bool enObCrc, rpp::TransportPtr tran, rpp::ApplicationPtr * app ) : rpp::Controller::Controller(tran, app, 8, 8, 8) {

   enIbCrc_ = enIbCrc;
   enObCrc_ = enObCrc;
}

//! Destructor
rpp::ControllerV2::~ControllerV2() { }

//! Frame received at transport interface
void rpp::ControllerV2::transportRx( ris::FramePtr frame ) {
   ris::BufferPtr buff;
   uint32_t  size;
   uint32_t  tmpCount;
   uint8_t   tmpFuser;
   uint8_t   tmpLuser;
   uint8_t   tmpDest;
   uint8_t   tmpId;
   bool      tmpEof;
   bool      tmpSof;
   bool      crcErr;
   uint32_t  flags;
   uint32_t  last;
   uint32_t  crc;
   uint32_t  tmpCrc;
   uint8_t * data;

   if ( frame->isEmpty() ) {
      log_->warning("Bad incoming transportRx frame, size=0");
      return;
   }

   rogue::GilRelease noGil;
   boost::lock_guard<boost::mutex> lock(tranMtx_);

   buff = *(frame->beginBuffer());
   data = buff->begin();
   size = buff->getPayload();

   // Drop invalid data
   if ( frame->getError()    || // Check for frame ERROR
      (size < 24)         ||     // Check for min. size (64-bit header + 64-bit min. payload + 64-bit tail) 
      ((size&0x7) > 0)    ||     // Check for non 64-bit alignment
      ((data[0]&0xF) != 0x2) ) { // Check for invalid version only (ignore the CRC mode flag)
      log_->warning("Dropping frame due to contents: error=0x%x, payload=%i, Version=0x%x",frame->getError(),size,data[0]);
      dropCount_++;
      return;
   }

   // Header word 0
   tmpFuser = data[1];
   tmpDest  = data[2];
   tmpId    = data[3];

   // Header word 1
   tmpCount  = uint32_t(data[4]) << 0;
   tmpCount |= uint32_t(data[5]) << 8;
   tmpSof    = ((data[7] & 0x80) ? true : false); // SOF (PACKETIZER2_HDR_SOF_BIT_C = 63)
   
   // Tail word 0
   tmpLuser = data[size-8];
   tmpEof   = ((data[size-7] & 0x1) ? true : false);
   last     = uint32_t(data[size-6]);

   if(enIbCrc_){
   // Tail word 1
   tmpCrc  = uint32_t(data[size-1]) << 0;
   tmpCrc |= uint32_t(data[size-2]) << 8;
   tmpCrc |= uint32_t(data[size-3]) << 16;
   tmpCrc |= uint32_t(data[size-4]) << 24;
   // Compute CRC
      boost::crc_basic<32> result( 0x04C11DB7, crcInit_[tmpDest], 0xFFFFFFFF, true, true );
      result.process_bytes(data,size-4);
      crc = result.checksum();
      crcInit_[tmpDest] = result.get_interim_remainder();
      crcErr = (tmpCrc != crc);
   } else {
      crcErr = false;
   }
   
   log_->debug("transportRx: Raw header: 0x%x, 0x%x, 0x%x, 0x%x, 0x%x, 0x%x, 0x%x, 0x%x",
         data[0],data[1],data[2],data[3],data[4],data[5],data[6],data[7]);
   log_->debug("transportRx: Raw footer: 0x%x, 0x%x, 0x%x, 0x%x, 0x%x, 0x%x, 0x%x, 0x%x",
         data[size-8],data[size-7],data[size-6],data[size-5],data[size-4],data[size-3],data[size-2],data[size-1]);
   log_->debug("transportRx: Got frame: Fuser=0x%x, Dest=0x%x, Id=0x%x, Count=%i, Sof=%i, Luser=0x%x, Eof=%i, Last=%i, crcErr=%i",
         tmpFuser, tmpDest, tmpId, tmpCount, tmpSof, tmpLuser, tmpEof, last, crcErr);

   // Shorten message by removing tail and adjusting for last value
   // Do this before adjusting tail reservation
   buff->adjustPayload(-8 + ((int32_t)last-8));

   // Add 8 bytes to headroom and tail reservation
   buff->adjustHeader(8);
   buff->adjustTail(8);

   // Drop frame and reset state if mismatch
   if ( ( transSof_[tmpDest] != tmpSof) || crcErr || tmpCount != tranCount_[tmpDest] ) {
      log_->warning("Dropping frame: gotDest=%i, gotSof=%i, crcErr=%i, expCount=%i, gotCount=%i",tmpDest, tmpSof, crcErr, tranCount_[tmpDest], tmpCount);
      dropCount_++;
      transSof_[tmpDest]  = true;
      tranCount_[tmpDest] = 0;
      crcInit_[tmpDest]   = 0xFFFFFFFF;
      tranFrame_[tmpDest].reset();
      return;
   }

   // First frame
   if ( transSof_[tmpDest] ) {
      transSof_[tmpDest]  = false;   
      if ( (tranCount_[tmpDest] != 0) || !tmpSof || crcErr ) {
         log_->warning("Dropping frame: gotDest=%i, gotSof=%i, crcErr=%i, expCount=%i, gotCount=%i", tmpDest, tmpSof, crcErr, tranCount_[tmpDest], tmpCount);
         dropCount_++;
         transSof_[tmpDest]  = true;
         tranCount_[tmpDest] = 0;
         crcInit_[tmpDest]   = 0xFFFFFFFF;
         tranFrame_[tmpDest].reset();         
         return;
      }

      tranFrame_[tmpDest] = ris::Frame::create();
      tranCount_[tmpDest] = 0;

      flags  = tmpFuser;
      if ( tmpEof ) flags |= uint32_t(tmpLuser) << 8;
      flags += tmpId   << 16;
      flags += tmpDest << 24;
      frame->setFlags(flags);
   }

   tranFrame_[tmpDest]->appendBuffer(buff);

   // Last of transfer
   if ( tmpEof ) {
      flags = frame->getFlags() & 0xFFFF00FF;
      flags |= uint32_t(tmpLuser) << 8;
      frame->setFlags(flags);

      transSof_[tmpDest]  = true;
      tranCount_[tmpDest] = 0;
      if ( app_[tmpDest] ) {
         app_[tmpDest]->pushFrame(tranFrame_[tmpDest]);
      }
      crcInit_[tmpDest]   = 0xFFFFFFFF;
      tranFrame_[tmpDest].reset();
   }
   else {
      tranCount_[tmpDest] = (tranCount_[tmpDest] + 1) & 0xFFFF;
   }
   
}

//! Frame received at application interface
void rpp::ControllerV2::applicationRx ( ris::FramePtr frame, uint8_t tDest ) {
   ris::Frame::BufferIterator it;
   uint32_t segment;
   uint8_t * data;
   uint32_t size;
   uint8_t  fUser;
   uint8_t  lUser;
   uint8_t  tId;
   uint32_t crc;
   uint32_t crcInit = 0xFFFFFFFF;
   uint32_t last;
   struct timeval startTime;
   struct timeval currTime;
   struct timeval sumTime;
   struct timeval endTime;

   if ( timeout_ > 0 ) {
      gettimeofday(&startTime,NULL);
      sumTime.tv_sec = (timeout_ / 1000000);
      sumTime.tv_usec = (timeout_ % 1000000);
      timeradd(&startTime,&sumTime,&endTime);
   }
   else gettimeofday(&endTime,NULL);

   if ( frame->isEmpty() ) {
      log_->warning("Bad incoming applicationRx frame, size=0");
      return;
   }

   if ( frame->getError() ) return;

   rogue::GilRelease noGil;
   boost::lock_guard<boost::mutex> lock(appMtx_);

   // Wait while queue is busy
   while ( tranQueue_.busy() ) {
      usleep(10);
      if ( timeout_ > 0 ) {
         gettimeofday(&currTime,NULL);
         if ( timercmp(&currTime,&endTime,>))
            throw(rogue::GeneralError::timeout("packetizer::ControllerV2::applicationRx",timeout_));
      }
   }

   fUser = frame->getFlags() & 0xFF;
   lUser = (frame->getFlags() >> 8) & 0xFF;
   tId   = (frame->getFlags() >> 16) & 0xFF;

   segment = 0;
   for (it=frame->beginBuffer(); it != frame->endBuffer(); ++it) {
      ris::FramePtr tFrame = ris::Frame::create();

<<<<<<< HEAD
      size = (*it)->getPayload();
      last = size & 0x7;
      
      // Shift to 64-bit alignment
      if ( last != 0 ) size = (0xFFFFFFF8 & size) + 8;
      else last = 8;
      
=======
      // Compute last, and alignt payload to 64-bits
      last = buff->getPayload() % 8;
      if ( last == 0 ) last = 8;
      buff->adjustPayload(8-last);
         
>>>>>>> fe209a2e
      // Rem 8 bytes head and tail reservation before setting new size
      (*it)->adjustHeader(-8);
      (*it)->adjustTail(-8);

<<<<<<< HEAD
      // Add tail to payload, set new size
      size += 8;
      (*it)->setPayload(size);

      // Get data pointer
      data = (*it)->begin();
      size = (*it)->getPayload();
=======
      // Add tail to payload, set new size (header reduction added 8)
      buff->adjustPayload(8);

      // Get data pointer and new size
      data = buff->getPayloadData();
      size = buff->getPayload();
>>>>>>> fe209a2e

      // Header word 0
      data[0] = 0x2; // (Version=0x2)
      if(enObCrc_) data[0] |= 0x20; // Enable CRC
      data[1] = fUser;
      data[2] = tDest;
      data[3] = tId;

      // Header word 1
      data[4] = segment & 0xFF;
      data[5] = (segment >>  8) & 0xFF;
      data[6] = 0;
      data[7] = (segment == 0) ? 0x80 : 0x0; // SOF (PACKETIZER2_HDR_SOF_BIT_C = 63)

      // Tail  word 0
      data[size-8] = lUser;
      data[size-7] = (it == (frame->endBuffer()-1)) ? 0x1 : 0x0; // EOF
      data[size-6] = last;
      data[size-5] = 0;
      
      if(enObCrc_){
      // Compute CRC
         boost::crc_basic<32> result( 0x04C11DB7, crcInit, 0xFFFFFFFF, true, true );
         result.process_bytes(data,size-4);
      crc = result.checksum();
         crcInit = result.get_interim_remainder();
      // Tail  word 1
         data[size-1] = (crc >>  0) & 0xFF;
         data[size-2] = (crc >>  8) & 0xFF;
         data[size-3] = (crc >> 16) & 0xFF;
         data[size-4] = (crc >> 24) & 0xFF;
      } else {
         data[size-1] = 0;
         data[size-2] = 0;
         data[size-3] = 0;
         data[size-4] = 0;
      }
      
<<<<<<< HEAD
      log_->debug("applicationRx: Gen frame: Fuser=0x%x, Dest=0x%x, Id=0x%x, Count=%i, Sof=%i, Luser=0x%x, Eof=%i, Last=%i",
            fUser, tDest, tId, segment, data[7], lUser, data[size-7], last);
=======
      log_->debug("applicationRx: Gen frame: Size=%i, Fuser=0x%x, Dest=0x%x, Id=0x%x, Count=%i, Sof=0x%x, Luser=0x%x, Eof=%i, Last=%i",
            buff->getPayload(), fUser, tDest, tId, x, data[7], lUser, data[size-7], last);
>>>>>>> fe209a2e
      log_->debug("applicationRx: Raw header: 0x%x, 0x%x, 0x%x, 0x%x, 0x%x, 0x%x, 0x%x, 0x%x",
            data[0],data[1],data[2],data[3],data[4],data[5],data[6],data[7]);
      log_->debug("applicationRx: Raw footer: 0x%x, 0x%x, 0x%x, 0x%x, 0x%x, 0x%x, 0x%x, 0x%x",
            data[size-8],data[size-7],data[size-6],data[size-5],data[size-4],data[size-3],data[size-2],data[size-1]);

      tFrame->appendBuffer(*it);
      tranQueue_.push(tFrame);
   }
   appIndex_++;
}<|MERGE_RESOLUTION|>--- conflicted
+++ resolved
@@ -244,41 +244,21 @@
    for (it=frame->beginBuffer(); it != frame->endBuffer(); ++it) {
       ris::FramePtr tFrame = ris::Frame::create();
 
-<<<<<<< HEAD
-      size = (*it)->getPayload();
-      last = size & 0x7;
-      
-      // Shift to 64-bit alignment
-      if ( last != 0 ) size = (0xFFFFFFF8 & size) + 8;
-      else last = 8;
-      
-=======
       // Compute last, and alignt payload to 64-bits
-      last = buff->getPayload() % 8;
+      last = (*it)->getPayload() % 8;
       if ( last == 0 ) last = 8;
-      buff->adjustPayload(8-last);
+      (*it)->adjustPayload(8-last);
          
->>>>>>> fe209a2e
       // Rem 8 bytes head and tail reservation before setting new size
       (*it)->adjustHeader(-8);
       (*it)->adjustTail(-8);
 
-<<<<<<< HEAD
-      // Add tail to payload, set new size
-      size += 8;
-      (*it)->setPayload(size);
-
-      // Get data pointer
-      data = (*it)->begin();
+      // Add tail to payload, set new size (header reduction added 8)
+      (*it)->adjustPayload(8);
+
+      // Get data pointer and new size
+      data = (*it)->getPayloadData();
       size = (*it)->getPayload();
-=======
-      // Add tail to payload, set new size (header reduction added 8)
-      buff->adjustPayload(8);
-
-      // Get data pointer and new size
-      data = buff->getPayloadData();
-      size = buff->getPayload();
->>>>>>> fe209a2e
 
       // Header word 0
       data[0] = 0x2; // (Version=0x2)
@@ -300,12 +280,12 @@
       data[size-5] = 0;
       
       if(enObCrc_){
-      // Compute CRC
+         // Compute CRC
          boost::crc_basic<32> result( 0x04C11DB7, crcInit, 0xFFFFFFFF, true, true );
          result.process_bytes(data,size-4);
       crc = result.checksum();
          crcInit = result.get_interim_remainder();
-      // Tail  word 1
+         // Tail  word 1
          data[size-1] = (crc >>  0) & 0xFF;
          data[size-2] = (crc >>  8) & 0xFF;
          data[size-3] = (crc >> 16) & 0xFF;
@@ -317,13 +297,8 @@
          data[size-4] = 0;
       }
       
-<<<<<<< HEAD
-      log_->debug("applicationRx: Gen frame: Fuser=0x%x, Dest=0x%x, Id=0x%x, Count=%i, Sof=%i, Luser=0x%x, Eof=%i, Last=%i",
-            fUser, tDest, tId, segment, data[7], lUser, data[size-7], last);
-=======
-      log_->debug("applicationRx: Gen frame: Size=%i, Fuser=0x%x, Dest=0x%x, Id=0x%x, Count=%i, Sof=0x%x, Luser=0x%x, Eof=%i, Last=%i",
-            buff->getPayload(), fUser, tDest, tId, x, data[7], lUser, data[size-7], last);
->>>>>>> fe209a2e
+      log_->debug("applicationRx: Gen frame: Size=%i, Fuser=0x%x, Dest=0x%x, Id=0x%x, Count=%i, Sof=%i, Luser=0x%x, Eof=%i, Last=%i",
+            (*it)->getPayload(), fUser, tDest, tId, segment, data[7], lUser, data[size-7], last);
       log_->debug("applicationRx: Raw header: 0x%x, 0x%x, 0x%x, 0x%x, 0x%x, 0x%x, 0x%x, 0x%x",
             data[0],data[1],data[2],data[3],data[4],data[5],data[6],data[7]);
       log_->debug("applicationRx: Raw footer: 0x%x, 0x%x, 0x%x, 0x%x, 0x%x, 0x%x, 0x%x, 0x%x",
