/**
 *-----------------------------------------------------------------------------
 * Title      : Packetizer Controller
 * ----------------------------------------------------------------------------
 * File       : Controller.h
 * Created    : 2017-01-07
 * Last update: 2017-01-07
 * ----------------------------------------------------------------------------
 * Description:
 * Packetizer Controller
 * ----------------------------------------------------------------------------
 * This file is part of the rogue software platform. It is subject to 
 * the license terms in the LICENSE.txt file found in the top-level directory 
 * of this distribution and at: 
 *    https://confluence.slac.stanford.edu/display/ppareg/LICENSE.html. 
 * No part of the rogue software platform, including this file, may be 
 * copied, modified, propagated, or distributed except according to the terms 
 * contained in the LICENSE.txt file.
 * ----------------------------------------------------------------------------
**/
#include <rogue/interfaces/stream/Frame.h>
#include <rogue/interfaces/stream/Buffer.h>
#include <rogue/protocols/packetizer/Controller.h>
#include <rogue/protocols/packetizer/Transport.h>
#include <rogue/protocols/packetizer/Application.h>
#include <rogue/GeneralError.h>
#include <boost/make_shared.hpp>
#include <boost/pointer_cast.hpp>
#include <rogue/GilRelease.h>
#include <math.h>

namespace rpp = rogue::protocols::packetizer;
namespace ris = rogue::interfaces::stream;
namespace bp  = boost::python;

void rpp::Controller::setup_python() {
   // Nothing to do
}

//! Creator
rpp::Controller::Controller ( rpp::TransportPtr tran, rpp::ApplicationPtr * app,
                              uint32_t headSize, uint32_t tailSize, uint32_t alignSize ) {
   uint32_t x;

   app_  = app;
   tran_ = tran;
   appIndex_ = 0;
   tranIndex_ = 0;
   tranDest_ = 0;
   dropCount_ = 0;
   timeout_ = 1000000;
   tranQueue_.setThold(64);
   log_ = rogue::Logging::create("packetizer.Controller");

   headSize_ = headSize;
   tailSize_ = tailSize;
   alignSize_ = alignSize;

   for ( x=0; x < 256; x++ ) {
         transSof_[x]  = true;
         crcInit_[x]   = 0xFFFFFFFF;
         tranCount_[x] = 0;
   }
}

//! Destructor
rpp::Controller::~Controller() { }

//! Transport frame allocation request
// Needs to be updated to support cascaded packetizers
ris::FramePtr rpp::Controller::reqFrame ( uint32_t size ) {
   ris::FramePtr  lFrame;
   ris::FramePtr  rFrame;
   ris::BufferPtr buff;
   uint32_t fSize;

   // Create frame container for request response
   lFrame = ris::Frame::create();

   // Align total size to configured alignment
   if ( (size % alignSize_) != 0 ) size += (alignSize_-(size % alignSize_));

   // Request individual frames upstream
   while ( lFrame->getAvailable() < size ) {

      // Generate a new size with header and tail
      fSize = (size - lFrame->getAvailable()) + headSize_ + tailSize_;

      // Pass request
      rFrame = tran_->reqFrame (fSize, false);

      // Take only the first buffer. This will break a cascaded packetizer
      // system. We need to fix this!
<<<<<<< HEAD
      buff = *(rFrame->beginBuffer());
=======
      buff = rFrame->getBuffer(0);

      // Use buffer tail reservation to align available payload
      if ((buff->getAvailable() % alignSize_) != 0)
         buff->adjustTail(buff->getAvailable() % alignSize_);
>>>>>>> fe209a2e
  
      // Buffer should support our header/tail plus at least one payload byte 
      if ( buff->getAvailable() < (headSize_ + tailSize_ + 1) )
         throw(rogue::GeneralError::boundary("packetizer::Controller::reqFrame",
                  (headSize_ + tailSize_ + 1), buff->getAvailable()));

      // Add 8 bytes to head and tail reservation
      buff->adjustHeader(headSize_);
      buff->adjustTail(tailSize_);
      
      // Add buffer to return frame
      lFrame->appendBuffer(buff);
   }

   uint32_t total = lFrame->getAvailable();
   uint32_t count = lFrame->getCount();
   uint32_t first = lFrame->getBuffer(0)->getAvailable();
   uint32_t last  = lFrame->getBuffer(count-1)->getAvailable();

   return(lFrame);
}

//! Frame received at transport interface
void rpp::Controller::transportRx( ris::FramePtr frame ) {}

//! Frame transmit at transport interface
// Called by transport class thread
ris::FramePtr rpp::Controller::transportTx() {
   ris::FramePtr frame;
   frame = tranQueue_.pop();
   return(frame);
}

//! Frame received at application interface
void rpp::Controller::applicationRx ( ris::FramePtr frame, uint8_t tDest ) { }

//! Get drop count
uint32_t rpp::Controller::getDropCount() {
   return(dropCount_);
}

//! Set timeout for frame transmits in microseconds
void rpp::Controller::setTimeout(uint32_t timeout) {
    timeout_ = timeout;
}
<|MERGE_RESOLUTION|>--- conflicted
+++ resolved
@@ -91,15 +91,11 @@
 
       // Take only the first buffer. This will break a cascaded packetizer
       // system. We need to fix this!
-<<<<<<< HEAD
       buff = *(rFrame->beginBuffer());
-=======
-      buff = rFrame->getBuffer(0);
-
+  
       // Use buffer tail reservation to align available payload
       if ((buff->getAvailable() % alignSize_) != 0)
          buff->adjustTail(buff->getAvailable() % alignSize_);
->>>>>>> fe209a2e
   
       // Buffer should support our header/tail plus at least one payload byte 
       if ( buff->getAvailable() < (headSize_ + tailSize_ + 1) )
