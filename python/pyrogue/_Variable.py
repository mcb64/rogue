#!/usr/bin/env python
#-----------------------------------------------------------------------------
# Title      : PyRogue base module - Variable Class
#-----------------------------------------------------------------------------
# File       : pyrogue/_Variable.py
# Created    : 2016-09-29
#-----------------------------------------------------------------------------
# This file is part of the rogue software platform. It is subject to 
# the license terms in the LICENSE.txt file found in the top-level directory 
# of this distribution and at: 
#    https://confluence.slac.stanford.edu/display/ppareg/LICENSE.html. 
# No part of the rogue software platform, including this file, may be 
# copied, modified, propagated, or distributed except according to the terms 
# contained in the LICENSE.txt file.
#-----------------------------------------------------------------------------
import pyrogue as pr
import textwrap
import rogue.interfaces.memory
import parse
import Pyro4

class VariableError(Exception):
    """ Exception for variable access errors."""
    pass

class BaseVariable(pr.Node):

    def __init__(self, name=None, description="", 
                 mode='RW', value=0, disp='{}',
                 enum=None, units=None, hidden=False, minimum=None, maximum=None, **dump):

        # Public Attributes
        self._mode          = mode
        self._units         = units
        self._minimum       = minimum # For base='range'
        self._maximum       = maximum # For base='range'

        self._default       = value
        self.__listeners    = []
        self._pollInterval  = 0
        self._beforeReadCmd = None
        self._afterWriteCmd = None
        self.__dependencies = []
        
        self._disp = disp
        self._enum = enum
        if isinstance(disp, dict):
            self._disp = 'enum'
            self._enum = disp
        elif isinstance(disp, list):
            self._disp = 'enum'
            self._enum = {k:str(k) for k in disp}
        elif isinstance(value, bool) and enum is None:
            self._disp = 'enum'
            self._enum = {False: 'False', True: 'True'}

        if enum is not None:
            self._disp = 'enum'
            if not self._default in enum:
                self._default = [k for k,v in enum.items()][0]

        if value is None:
            self._typeStr = 'Unknown'
        else:
            self._typeStr = value.__class__.__name__

        self._revEnum = None
        self._valEnum = None
        if self._enum is not None:
            self._revEnum = {v:k for k,v in self._enum.items()}
            self._valEnum = [v for k,v in self._enum.items()]

        # Legacy SL becomes CMD
        if self._mode == 'SL': self._mode = 'CMD'

        # Check modes
        if (self._mode != 'RW') and (self._mode != 'RO') and \
           (self._mode != 'WO') and (self._mode != 'CMD'):
            raise VariableError('Invalid variable mode %s. Supported: RW, RO, WO, CMD' % (self._mode))

        # Call super constructor
        pr.Node.__init__(self, name=name, description=description, hidden=hidden)

    @Pyro4.expose
    @property
    def enum(self):
        return self._enum

    @Pyro4.expose
    @property
    def revEnum(self):
        return self._revEnum

    @Pyro4.expose
    @property
    def valEnum(self):
        return self._valEnum

    @Pyro4.expose
    @property
    def typeStr(self):
        return self._typeStr

    @Pyro4.expose
    @property
    def disp(self):
        return self._disp

    @Pyro4.expose
    @property
    def mode(self):
        return self._mode

    @Pyro4.expose
    @property
    def units(self):
        return self._units

    @Pyro4.expose
    @property
    def minimum(self):
        return self._minimum

    @Pyro4.expose
    @property
    def maximum(self):
        return self._maximum

    def addDependency(self, dep):
        self.__dependencies.append(dep)
        dep.addListener(self)

    @property
    def pollInterval(self):
        return self._pollInterval

    @pollInterval.setter
    def pollInterval(self, interval):
        self._pollInterval = interval
        if isinstance(self._root, pr.Root) and self._root._pollQueue:
            self._root._pollQueue.updatePollInterval(self)

    @property
    def dependencies(self):
        return self.__dependencies

    @Pyro4.expose
    def addListener(self, listener):
        """
        Add a listener Variable or function to call when variable changes. 
        If listener is a Variable then Variable.linkUpdated() will be used as the function
        This is usefull when chaining variables together. (adc conversions, etc)
        The variable and value will be passed as an arg: func(var,value)
        """
        if isinstance(listener, BaseVariable):
            self.__listeners.append(listener.linkUpdated)
        else:
            self.__listeners.append(listener)

    @Pyro4.expose
    def set(self, value, write=True):
        pass

    @Pyro4.expose
    def post(self,value):
        pass

    @Pyro4.expose
    def get(self,read=True):
        return None

    @Pyro4.expose
    def value(self):
        return self.get(read=False)

    @Pyro4.expose
    def linkUpdated(self, var, value, disp):
        self._updated()

    @Pyro4.expose
    def genDisp(self, value):
        #print('{}.genDisp(read={}) disp={} value={}'.format(self.path, read, self.disp, value))
        if self.disp == 'enum':
            #print('enum: {}'.format(self.enum))
            #print('get: {}'.format(self.get(read)))
            return self.enum[value]
        else:
            if value == '' or value is None:
                return value
            else:
                return self.disp.format(value)

    @Pyro4.expose
    def getDisp(self, read=True):
        return(self.genDisp(self.get(read)))

    @Pyro4.expose
    def valueDisp(self, read=True):
        return self.getDisp(read=False)

    @Pyro4.expose
    def parseDisp(self, sValue):
        if sValue is '':
            return ''
        elif self.disp == 'enum':
            return self.revEnum[sValue]
        else:
            t = self.nativeType()
            if t == int:
                return int(sValue, 0)
            elif t == float:
                return float(sValue)
            elif t == bool:
                return str.lower(sValue) == "true"
            else:
                return str
            #return (parse.parse(self.disp, sValue)[0])

    @Pyro4.expose
    def setDisp(self, sValue, write=True):
        if isinstance(sValue, self.nativeType()):
            self.set(sValue, write)
        else:
            self.set(self.parseDisp(sValue), write)

    @Pyro4.expose
    def nativeType(self):
        return type(self.value())

    def _rootAttached(self):
        # Variables are always leaf nodes so no need to recurse
        if self._default is not None:
            self.set(self._default, write=False)

        if self._pollInterval > 0 and self._root._pollQueue is not None:
            self._root._pollQueue.updatePollInterval(self)

    def _updated(self):
        """Variable has been updated. Inform listeners."""
        if self.mode == 'CMD': return

        value = self.value()
        disp  = self.valueDisp()

        for func in self.__listeners:
            if getattr(func,'varListener',None) is not None:
                func.varListener(self,value,disp)
            else:
                func(self,value,disp)

        # Root variable update log
        self._root._varUpdated(self,value,disp)

    def __set__(self, value):
        self.set(value, write=True)

    def __get__(self):
        self.get(read=True)


@Pyro4.expose
class RemoteVariable(BaseVariable):

    def __init__(self, name=None, description="", 
                 mode='RW', value=None, base=pr.UInt, disp=None,
                 enum=None, units=None, hidden=False, minimum=None, maximum=None,
                 offset=None, bitSize=32, bitOffset=0, pollInterval=0, 
                 verify=True, beforeReadCmd=lambda: None, afterWriteCmd=lambda: None, **dump):

        if disp is None:
            disp = base.defaultdisp

        BaseVariable.__init__(self, name=name, description=description, 
                     mode=mode, value=value, disp=disp,
                     enum=enum, units=units, hidden=hidden, minimum=minimum, maximum=maximum);

        self._pollInterval  = pollInterval
        self._beforeReadCmd = beforeReadCmd
        self._afterWriteCmd = afterWriteCmd

        self._base     = base        
        self._block    = None
        

        self._offset    = offset
        self._bitSize   = bitSize
        self._bitOffset = bitOffset
        self._verify    = verify

        self._typeStr = base.name(bitSize)

    @Pyro4.expose
    @property
    def offset(self):
        return self._offset

    @Pyro4.expose
    @property
    def bitSize(self):
        return self._bitSize

    @Pyro4.expose
    @property
    def bitOffset(self):
        return self._bitOffset

    @Pyro4.expose
    @property
    def verify(self):
        return self._verify

    @Pyro4.expose
    def set(self, value, write=True):
        """
        Set the value and write to hardware if applicable
        Writes to hardware are blocking. An error will result in a logged exception.
        """

        self._log.debug("{}.set({})".format(self, value))
        try:
            self._block.set(self, value)
            self._updated()

            if write and self._block.mode != 'RO':
                self._block.blockingTransaction(rogue.interfaces.memory.Write)
                self._afterWriteCmd()

                if self._block.mode == 'RW':
                    self._beforeReadCmd()
                    self._block.blockingTransaction(rogue.interfaces.memory.Verify)

        except Exception as e:
            self._log.error(e)

    @Pyro4.expose
    def post(self,value):
        """
        Set the value and write to hardware if applicable using a posted write.
        Writes to hardware are posted.
        """
        try:
            self._block.set(self, value)
            self._updated()

            if self._block.mode != 'RO':
                self._block.backgroundTransaction(rogue.interfaces.memory.Post)

        except Exception as e:
            self._log.error(e)

    @Pyro4.expose
    def get(self,read=True):
        """ 
        Return the value after performing a read from hardware if applicable.
        Hardware read is blocking. An error will result in a logged exception.
        Listeners will be informed of the update.
        """
        try:
            if read and self._block.mode != 'WO':
                self._beforeReadCmd()
                self._block.blockingTransaction(rogue.interfaces.memory.Read)

            ret = self._block.get(self)

        except Exception as e:
            self._log.error(e)
            return None

        # Update listeners for all variables in the block
        if read:
            self._block._updated()

        return ret

    @Pyro4.expose
    def parseDisp(self, sValue):
        #print("Parsing var {}, value= {}".format(self.name, sValue))
        if self.disp == 'enum':
            return self.revEnum[sValue]
        else:
            #print(self._base.fromString(sValue))
            return self._base.fromString(sValue)


class LocalVariable(BaseVariable):

    def __init__(self, name=None, description="", 
                 mode='RW', value=0, disp='{}',
                 enum=None, units=None, hidden=False, minimum=None, maximum=None,
                 localSet=None, localGet=None, pollInterval=0, **dump):

        BaseVariable.__init__(self, name=name, description=description, 
                     mode=mode, value=value, disp=disp,
                     enum=enum, units=units, hidden=hidden, minimum=minimum, maximum=maximum)

        self._pollInterval = pollInterval
        self._block = pr.LocalBlock(self,localSet,localGet,self._default)

        if self._default is None:
            self._typeStr = 'Unknown'
        else:
            self._typeStr = value.__class__.__name__
        
    @Pyro4.expose
    def set(self, value, write=True):
        try:
            self._block.set(self, value)

        except Exception as e:
            self._log.error(e)

<<<<<<< HEAD
        if write:
            self._updated()
=======
    def __set__(self, value):
        self.set(value, write=False)
>>>>>>> bc34ba5c

    @Pyro4.expose
    def get(self,read=True):
        try:
            ret = self._block.get(self)

        except Exception as e:
            self._log.error(e)
            return None

        if read: self._block._updated()
        return ret

    def __get__(self):
        return self.get(read=False)

@Pyro4.expose
class LinkVariable(BaseVariable):

    def __init__(self, name=None, description="", 
                 mode='RW', value=None, disp='{}',
                 enum=None, units=None, hidden=False, minimum=None, maximum=None,
                 linkedSet=None, linkedGet=None, dependencies=None, **dump):

        if value is None:
            raise Exception("LinkVariable param 'value' must be assigned")

        BaseVariable.__init__(self, name=name, description=description, 
                     mode=mode, value=value, disp=disp,
                     enum=enum, units=units, hidden=hidden, minimum=minimum, maximum=maximum)

        # Set and get functions
        self._linkedGet = linkedGet
        self._linkedSet = linkedSet


        # Dependency tracking
        if dependencies is not None:
            for d in dependencies:
                self.addDependency(d)


    @Pyro4.expose
    def set(self, value, write=True):
        """
        The user can use the linkedSet attribute to pass a string containing python commands or
        a specific method to call. When using a python string the code will find the passed value
        as the variable 'value'. A passed method will accept the variable object and value as args.
        Listeners will be informed of the update.
        """
        if self._linkedSet is not None:
            if callable(self._linkedSet):
                self._linksedSet(self._parent,self,value,write)
            else:
                dev = self._parent
                var = self
                exec(textwrap.dedent(self._linkedSet))

    @Pyro4.expose
    def get(self, read=True):
        """
        The user can use the linkedGet attribute to pass a string containing python commands or
        a specific method to call. When using a python string the code will set the 'value' variable
        with the value to return. A passed method will accept the variable as an arg and return the
        resulting value.
        """
        if self._linkedGet is not None:
            if callable(self._linkedGet):
                return(self._linkedGet(self._parent,self,read))
            else:
                dev = self._parent
                var = self
                value = 0
                ns = locals()
                exec(textwrap.dedent(self._linkedGet),ns)
                return ns['value']
        else:
            return None

# Legacy Support
def Variable(local=False, setFunction=None, getFunction=None, **kwargs):
        
    # Local Variables override get and set functions
    if local or setFunction is not None or getFunction is not None:
        return(LocalVariable(localSet=setFunction, localGet=getFunction, **kwargs))

    # Otherwise assume remote
    else:
        if 'base' not in kwargs:
            kwargs['base'] = pr.UInt
            
        base = kwargs['base']

        if isinstance(base, str):
            if base == 'hex' or base == 'uint' or base == 'bin' or base == 'enum' or base == 'range':
                kwargs['base'] = pr.UInt
            elif base == 'int':
                kwargs['base'] = pr.Int
            elif base == 'bool':
                kwargs['base'] = pr.Bool
            elif base == 'string':
                kwargs['base'] = pr.String
            elif base == 'float':
                kwargs['base'] = pr.Float


        if 'disp' not in kwargs and isinstance(base, str):
            if base == 'uint':
                kwargs['disp'] = '{:d}'
            elif base == 'bin':
                kwargs['disp'] = '{:#b}'
#             else:
#                 kwargs['disp'] = kwargs['base'].defaultdisp     # or None?       

        return(RemoteVariable(**kwargs))

<|MERGE_RESOLUTION|>--- conflicted
+++ resolved
@@ -409,13 +409,10 @@
         except Exception as e:
             self._log.error(e)
 
-<<<<<<< HEAD
         if write:
             self._updated()
-=======
     def __set__(self, value):
         self.set(value, write=False)
->>>>>>> bc34ba5c
 
     @Pyro4.expose
     def get(self,read=True):
