--- conflicted
+++ resolved
@@ -598,11 +598,7 @@
     @pr.expose
     @property
     def verify(self):
-<<<<<<< HEAD
         return self._verifyEn()
-=======
-        return self._verify()
->>>>>>> db266771
 
     @pr.expose
     @property
@@ -610,7 +606,6 @@
         return self._base
 
     @pr.expose
-<<<<<<< HEAD
     @property
     def overlapEn(self):
         return self._overlapEn()
@@ -621,8 +616,6 @@
         return self._bulkEn
 
     @pr.expose
-=======
->>>>>>> db266771
     def set(self, value, write=True):
         """
         Set the value and write to hardware if applicable
