#-----------------------------------------------------------------------------
# Title      : PyRogue base module - Node Classes
#-----------------------------------------------------------------------------
# This file is part of the rogue software platform. It is subject to
# the license terms in the LICENSE.txt file found in the top-level directory
# of this distribution and at:
#    https://confluence.slac.stanford.edu/display/ppareg/LICENSE.html.
# No part of the rogue software platform, including this file, may be
# copied, modified, propagated, or distributed except according to the terms
# contained in the LICENSE.txt file.
#-----------------------------------------------------------------------------
import sys
from collections import OrderedDict as odict
import logging
import re
import inspect
import pyrogue as pr
import collections


def logException(log,e):
    if isinstance(e,pr.MemoryError):
        log.error(e)
    else:
        log.exception(e)


def logInit(cls=None,name=None,path=None):

    # Support base class in order of precedence
    baseClasses = odict({pr.BaseCommand : 'Command', pr.BaseVariable : 'Variable',
                         pr.Root : 'Root', pr.Device : 'Device'})

    """Init a logging pbject. Set global options."""
    logging.basicConfig(
        #level=logging.NOTSET,
        format="%(levelname)s:%(name)s:%(message)s",
        stream=sys.stdout)

    # All logging starts with rogue prefix
    ln = 'pyrogue'

    # Next add the highest ranking base class
    if cls is not None:
        for k,v in baseClasses.items():
            if isinstance(cls,k):
                ln += f'.{v}'
                break

        # Next subclass name
        ln += f'.{cls.__class__.__name__}'

    # Add full path if passed
    if path is not None:
        ln += f'.{path}'

    # Otherwise just add name if passed
    elif name is not None:
        ln += f'.{name}'

    return logging.getLogger(ln)


def expose(item):

    # Property
    if inspect.isdatadescriptor(item):
        item.fget._rogueExposed = True
        return item

    # Method
    item._rogueExposed = True
    return item


class NodeError(Exception):
    """ Exception for node manipulation errors."""
    pass


class Node(object):
    """
    Class which serves as a managed object within the pyrogue package.
    Each node has the following public fields:
        name: Global name of object
        description: Description of the object.
        groups: Group or groups this node belongs to.
           Examples: 'Hidden', 'NoState', 'NoConfig', 'NoStream', 'NoSql', 'NoServe'
        classtype: text string matching name of node sub-class
        path: Full path to the node (ie. node1.node2.node3)

    Each node is associated with a parent and has a link to the top node of a tree.
    A node has a list of sub-nodes as well as each sub-node being attached as an
    attribute. This allows tree browsing using: node1.node2.node3
    """

    def __init__(self, *, name, description="", expand=True, hidden=False, groups=None, guiGroup=None):
        """Init the node with passed attributes"""

        # Public attributes
        self._name        = name
        self._description = description
        self._path        = name
        self._expand      = expand
        self._guiGroup    = guiGroup

        # Tracking
        self._parent  = None
        self._root    = None
        self._nodes   = odict()
        self._anodes  = odict()

        # Setup logging
        self._log = logInit(cls=self,name=name,path=None)

        if groups is None:
            self._groups = []
        elif isinstance(groups,list):
            self._groups = groups
        else:
            self._groups = [groups]

        if hidden is True:
            self.addToGroup('Hidden')

    def __repr__(self):
        return f'{self.__class__} - {self.path}'

    @property
    def name(self):
        return self._name

    @property
    def description(self):
        return self._description

    @property
    def groups(self):
        """ Return list of groups this node is a part of """
        return self._groups

    def inGroup(self, group):
        """
        Return true if this node is part of the passed group or one of the groups in a list
        """
        if isinstance(group,list):
            return len(set(group) & set(self._groups)) > 0
        else:
            return group in self._groups

    def filterByGroup(self, incGroups, excGroups):
        """" Filter by the passed list of inclusion and exclusion groups """
        return ((incGroups is None) or (len(incGroups) == 0) or (self.inGroup(incGroups))) and \
               ((excGroups is None) or (len(excGroups) == 0) or (not self.inGroup(excGroups)))

    def addToGroup(self,group):
        """ Add this node to the passed group, recursive to children """
        if group not in self._groups:
            self._groups.append(group)

        for k,v in self._nodes.items():
            v.addToGroup(group)

    def removeFromGroup(self,group):
        """ Remove this node from the passed group, not recursive """
        if group in self._groups:
            self._groups.remove(group)

    @property
    def hidden(self):
        """ Return true if this node is a member of the Hidden group """
        return self.inGroup('Hidden')

    @hidden.setter
    def hidden(self, value):
        """ Add or remove node from the Hidden group """
        if value is True:
            self.addToGroup('Hidden')
        else:
            self.removeFromGroup('Hidden')

    @property
    def path(self):
        return self._path

    @property
    def expand(self):
        return self._expand

    @property
    def guiGroup(self):
        return self._guiGroup

    def __getattr__(self, name):
        """Allow child Nodes with the 'name[key]' naming convention to be accessed as if they belong to a
        dictionary of Nodes with that 'name'.
        This override builds an OrderedDict of all child nodes named as 'name[key]' and returns it.
        Raises AttributeError if no such named Nodes are found. """

        # Node matches name in node list
        if name in self._nodes:
            return self._nodes[name]

        # Node matches name in node dictionary list
        elif name in self._anodes:
            return self._anodes[name]

        else:
            raise AttributeError('{} has no attribute {}'.format(self, name))


    def __dir__(self):
        return(super().__dir__() + [k for k,v in self._nodes.items()])

    def __reduce__(self):
        attr = {}

        attr['name']        = self._name
        attr['class']       = self.__class__.__name__
        attr['bases']       = pr.genBaseList(self.__class__)
        attr['description'] = self._description
        attr['groups']      = self._groups
        attr['path']        = self._path
        attr['expand']      = self._expand
        attr['guiGroup']    = self._guiGroup
        attr['nodes']       = odict({k:None for k,v in self._nodes.items() if not v.inGroup('NoServe')})
        attr['props']       = []
        attr['funcs']       = {}

        # Get properties
        for k,v in inspect.getmembers(self.__class__, lambda a: isinstance(a,property)):
            if hasattr(v.fget,'_rogueExposed'):
                attr['props'].append(k)

        # Get methods
        for k,v in inspect.getmembers(self.__class__, callable):
            if hasattr(v,'_rogueExposed'):
                attr['funcs'][k] = {'args'   : [a for a in inspect.getfullargspec(v).args if a != 'self'],
                                    'kwargs' : inspect.getfullargspec(v).kwonlyargs}

        return (pr.interfaces.VirtualFactory, (attr,))

    def __contains__(self, item):
        return item in self.nodes.values()

    def add(self,node):
        """Add node as sub-node"""

        # Special case if list (or iterable of nodes) is passed
        if isinstance(node, collections.abc.Iterable) and all(isinstance(n, Node) for n in node):
            for n in node:
                self.add(n)
            return

        # Fail if added to a non device node (may change in future)
        if not isinstance(self,pr.Device):
            raise NodeError('Attempting to add node with name %s to non device node %s.' % (node.name,self.name))

        # Fail if root already exists
        if self._root is not None:
            raise NodeError('Error adding node with name %s to %s. Tree is already started.' % (node.name,self.name))

        # Error if added node already has a parent
        if node._parent is not None:
            raise NodeError('Error adding node with name %s to %s. Node is already attached.' % (node.name,self.name))

        # Names of all sub-nodes must be unique
        if node.name in self.__dir__() or node.name in self._anodes:
            raise NodeError('Error adding node with name %s to %s. Name collision.' % (node.name,self.name))

        # Add some checking for characters which will make lookups problematic
        if re.match('^[\\w_\\[\\]]+$',node.name) is None:
            self._log.warning('Node {} with one or more special characters will cause lookup errors.'.format(node.name))

        # Detect and add array nodes
        self._addArrayNode(node)

        # Add to primary list
        self._nodes[node.name] = node

    def _addArrayNode(self, node):

        # Generic test array method
        fields = re.split('\\]\\[|\\[|\\]',node.name)
        if len(fields) < 3:
            return

        # Extract name and keys
        aname = fields[0]
        keys  = fields[1:-1]

        if not all([key.isdigit() for key in keys]):
            self._log.warning('Array node {} with non numeric key will cause lookup errors.'.format(node.name))
            return

        # Detect collisions
        if aname in self.__dir__():
            raise NodeError('Error adding node with name %s to %s. Name collision.' % (node.name,self.name))

        # Create dictionary containers
        if aname not in self._anodes:
            self._anodes[aname] = {}

        # Start at primary list
        sub = self._anodes[aname]

        # Iterate through keys
        for i in range(len(keys)):
            k = int(keys[i])

            # Last key, set node, check for overlaps
            if i == (len(keys)-1):
                if k in sub:
                    raise NodeError('Error adding node with name %s to %s. Name collision.' % (node.name,self.name))

                sub[k] = node
                return

            # Next level is empty
            if k not in sub:
                sub[k] = {}

            # check for overlaps
            elif isinstance(sub[k],Node):
                raise NodeError('Error adding node with name %s to %s. Name collision.' % (node.name,self.name))

            sub = sub[k]


    def addNode(self, nodeClass, **kwargs):
        self.add(nodeClass(**kwargs))

    def addNodes(self, nodeClass, number, stride, **kwargs):
        name = kwargs.pop('name')
        offset = kwargs.pop('offset')
        for i in range(number):
            self.add(nodeClass(name='{:s}[{:d}]'.format(name, i), offset=offset+(i*stride), **kwargs))

    @property
    def nodeList(self):
        """
        Get sub-nodes in a list
        """
        return([k for k,v in self._nodes.items()])

    def getNodes(self,typ,excTyp=None,incGroups=None,excGroups=None):
        """
        Get a filtered ordered dictionary of nodes.
        pass a class type to receive a certain type of node
        class type may be a string when called over Pyro4
        exc is a class type to exclude,
        incGroups is an optional group or list of groups that this node must be part of
        excGroups is an optional group or list of groups that this node must not be part of
        """
        return odict([(k,n) for k,n in self.nodes.items()
                      if (n.isinstance(typ) and ((excTyp is None) or (not n.isinstance(excTyp))) and n.filterByGroup(incGroups,excGroups))])

    @property
    def nodes(self):
        """
        Get a ordered dictionary of all nodes.
        """
        return self._nodes

    @property
    def variables(self):
        """
        Return an OrderedDict of the variables but not commands (which are a subclass of Variable
        """
        return self.getNodes(typ=pr.BaseVariable,excTyp=pr.BaseCommand)

    def variablesByGroup(self,incGroups=None,excGroups=None):
        """
        Return an OrderedDict of the variables but not commands (which are a subclass of Variable
        Pass list of include and / or exclude groups
        """
        return self.getNodes(typ=pr.BaseVariable,excTyp=pr.BaseCommand,incGroups=incGroups,excGroups=excGroups)

    @property
    def variableList(self):
        """
        Get a recursive list of variables and commands.
        """
        lst = []
        for key,value in self.nodes.items():
            if value.isinstance(pr.BaseVariable):
                lst.append(value)
            else:
                lst.extend(value.variableList)
        return lst

    @property
    def commands(self):
        """
        Return an OrderedDict of the Commands that are children of this Node
        """
        return self.getNodes(typ=pr.BaseCommand)

    def commandsByGroup(self,incGroups=None,excGroups=None):
        """
        Return an OrderedDict of the variables but not commands (which are a subclass of Variable
        Pass list of include and / or exclude groups
        """
        return self.getNodes(typ=pr.BaseCommand,incGroups=incGroups,excGroups=excGroups)

    @property
    def devices(self):
        """
        Return an OrderedDict of the Devices that are children of this Node
        """
        return self.getNodes(pr.Device)

    def devicesByGroup(self,incGroups=None,excGroups=None):
        """
        Return an OrderedDict of the Devices that are children of this Node
        Pass list of include and / or exclude groups
        """
        return self.getNodes(pr.Device,incGroups=incGroups,excGroups=excGroups)

    @property
    def deviceList(self):
        """
        Get a recursive list of devices
        """
        lst = []
        for key,value in self.nodes.items():
            if value.isinstance(pr.Device):
                lst.append(value)
                lst.extend(value.deviceList)
        return lst

    @property
    def parent(self):
        """
        Return parent node or NULL if no parent exists.
        """
        return self._parent

    @property
    def root(self):
        """
        Return root node of tree.
        """
        return self._root

    def node(self, name):
        if name in self._nodes:
            return self._nodes[name]
        else:
            return None

    @property
    def isDevice(self):
        return self.isinstance(pr.Device)

    @property
    def isVariable(self):
        return (self.isinstance(pr.BaseVariable) and (not self.isinstance(pr.BaseCommand)))

    @property
    def isCommand(self):
        return self.isinstance(pr.BaseCommand)

    def find(self, *, recurse=True, typ=None, **kwargs):
        """
        Find all child nodes that are a base class of 'typ'
        and whose properties match all of the kwargs.
        For string properties, accepts regexes.
        """

        if typ is None:
            typ = pr.Node

        found = []
        for node in self.nodes.values():
            if node.isinstance(typ):
                for prop, value in kwargs.items():
                    if not hasattr(node, prop):
                        break
                    attr = getattr(node, prop)
                    if isinstance(value, str):
                        if not re.match(value, attr):
                            break

                    else:
                        if inspect.ismethod(attr):
                            attr = attr()
                        if not value == attr:
                            break
                else:
                    found.append(node)
            if recurse:
                found.extend(node.find(recurse=recurse, typ=typ, **kwargs))
        return found

    def callRecursive(self, func, nodeTypes=None, **kwargs):
        # Call the function
        getattr(self, func)(**kwargs)

        if nodeTypes is None:
            nodeTypes = [pr.Node]

        # Recursively call the function
        for key, node in self.nodes.items():
            if any(isinstance(node, typ) for typ in nodeTypes):
                node.callRecursive(func, nodeTypes, **kwargs)

    # this might be useful
    def makeRecursive(self, func, nodeTypes=None):
        def closure(**kwargs):
            self.callRecursive(func, nodeTypes, **kwargs)
        return closure

    def isinstance(self,typ):
        return isinstance(self,typ)

    def _rootAttached(self,parent,root):
        """Called once the root node is attached."""
        self._parent = parent
        self._root   = root
        self._path   = parent.path + '.' + self.name
        self._log    = logInit(cls=self,name=self._name,path=self._path)

        # Inherit groups from parent
        for grp in parent.groups:
            self.addToGroup(grp)

<<<<<<< HEAD
    @expose
    def getYaml(self,readFirst=False,modes=['RW','RO','WO'],incGroups=None,excGroups=None):
        """
        Get current values as yaml data.
        modes is a list of variable modes to include.
        If readFirst=True a full read from hardware is performed.
        """
        if readFirst:
            self.root._read()
        return pr.dataToYaml({self.name:self._getDict(modes=modes,incGroups=incGroups,excGroups=excGroups)})

    def _getDict(self,modes,incGroups,excGroups):
=======
    def _getDict(self, modes=['RW', 'RO', 'WO'], incGroups=None, excGroups=None, properties=False):
>>>>>>> 7e7dae5a
        """
        Get variable values in a dictionary starting from this level.
        Attributes that are Nodes are recursed.
        modes is a list of variable modes to include.
        """
        data = odict()
        for key,value in self.nodes.items():
            if value.filterByGroup(incGroups,excGroups):
                nv = value._getDict(modes=modes,incGroups=incGroups,excGroups=excGroups, properties=properties)
            if nv is not None:
                data[key] = nv

        if len(data) == 0:
            return None
        else:
            return data

    def _setDict(self,d,writeEach,modes,incGroups,excGroups,keys):

        # If keys is not none, someone tried to access this node with array
        # attributes incorrectly. This should only happen in the variable class.
        if keys is not None:
            self._log.error(f"Entry {self.name} with key {keys} not found")
        else:
            for key, value in d.items():
                nodes,keys = self.nodeMatch(key)

                if len(nodes) == 0:
                    self._log.error("Entry {} not found".format(key))
                else:
                    for n in nodes:
                        if n.filterByGroup(incGroups,excGroups):
                            n._setDict(value,writeEach,modes,incGroups,excGroups,keys)

    def _setTimeout(self,timeout):
        pass

    def nodeMatch(self,name):
        """
        Return a list of nodes which match the given name. The name can either
        be a single value or a list accessor:
            value
            value[9]
            value[0:1]
            value[*]
            value[:]
        Variables will only match if their depth matches the passed lookup and wildcard:
            value[*] will match a variable named value[1] but not a variable named value[2][3]
            value[*][*] will match a variable named value[2][3].
        The second return field will contain the array information if the base name
        matches an item in the non list array.
        """
        # Node matches name in node list
        if name in self.nodes:
            return [self.nodes[name]],None

        # Otherwise we may need to slice an array
        else:

            # Generic test array method
            fields = re.split('\\]\\[|\\[|\\]',name)

            # Extract name and keys
            aname = fields[0]
            keys  = fields[1:-1]

            # Name is in standard list
            if aname in self.nodes:
                return [self.nodes[aname]],keys

            # Name not in list
            if aname is None or aname not in self._anodes or len(keys) == 0:
                return [],None

            return _iterateDict(self._anodes[aname],keys),None


def _iterateDict(d, keys):
    retList = []

    # Wildcard, full list
    if keys[0] == '*' or keys[0] == ':':
        subList = list(d.values())

    # Single item
    elif keys[0].isdigit():
        try:
            subList = [d[int(keys[0])]]
        except Exception:
            subList = []

    # Slice
    else:

        # Form slice-able list
        tmpList = [None] * (max(d.keys())+1)
        for k,v in d.items():
            tmpList[k] = v

        try:
            subList = eval(f'tmpList[{keys[0]}]')
        except Exception:
            subList = []

    for e in subList:

        # Add nodes at this level only if key list has been exhausted
        if len(keys) == 1 and isinstance(e,Node):
            retList.append(e)

        # Don't go deeper in tree than the keys provided to avoid over-matching nodes
        elif len(keys) > 1 and isinstance(e,dict):
            retList.extend(_iterateDict(e,keys[1:]))

    return retList


def genBaseList(cls):
    ret = [str(cls)]

    for x in cls.__bases__:
        if x is not object:
            ret += genBaseList(x)

    return ret<|MERGE_RESOLUTION|>--- conflicted
+++ resolved
@@ -525,9 +525,9 @@
         for grp in parent.groups:
             self.addToGroup(grp)
 
-<<<<<<< HEAD
     @expose
     def getYaml(self,readFirst=False,modes=['RW','RO','WO'],incGroups=None,excGroups=None):
+    
         """
         Get current values as yaml data.
         modes is a list of variable modes to include.
@@ -537,10 +537,7 @@
             self.root._read()
         return pr.dataToYaml({self.name:self._getDict(modes=modes,incGroups=incGroups,excGroups=excGroups)})
 
-    def _getDict(self,modes,incGroups,excGroups):
-=======
     def _getDict(self, modes=['RW', 'RO', 'WO'], incGroups=None, excGroups=None, properties=False):
->>>>>>> 7e7dae5a
         """
         Get variable values in a dictionary starting from this level.
         Attributes that are Nodes are recursed.
