#!/usr/bin/env python
#-----------------------------------------------------------------------------
# Title      : PyRogue base module - Node Classes
#-----------------------------------------------------------------------------
# File       : pyrogue/_Node.py
# Created    : 2017-05-16
#-----------------------------------------------------------------------------
# This file is part of the rogue software platform. It is subject to 
# the license terms in the LICENSE.txt file found in the top-level directory 
# of this distribution and at: 
#    https://confluence.slac.stanford.edu/display/ppareg/LICENSE.html. 
# No part of the rogue software platform, including this file, may be 
# copied, modified, propagated, or distributed except according to the terms 
# contained in the LICENSE.txt file.
#-----------------------------------------------------------------------------
import sys
from collections import OrderedDict as odict
import logging
import re
import inspect
import pyrogue as pr
import Pyro4
import functools as ft
import parse
import collections

def logInit(cls=None,name=None):
    """Init a logging pbject. Set global options."""
    logging.basicConfig(
        #level=logging.NOTSET,
        format="%(levelname)s:%(name)s:%(message)s",
        stream=sys.stdout)

    msg = 'pyrogue'
    if cls: msg += "." + cls.__class__.__name__
    if name: msg += "." + name
    return logging.getLogger(msg)


class NodeError(Exception):
    """ Exception for node manipulation errors."""
    pass

class Node(object):
    """
    Class which serves as a managed obect within the pyrogue package. 
    Each node has the following public fields:
        name: Global name of object
        description: Description of the object.
        hidden: Flag to indicate if object should be hidden from external interfaces.
        classtype: text string matching name of node sub-class
        path: Full path to the node (ie. node1.node2.node3)

    Each node is associated with a parent and has a link to the top node of a tree.
    A node has a list of sub-nodes as well as each sub-node being attached as an
    attribute. This allows tree browsing using: node1.node2.node3
    """

<<<<<<< HEAD
    def __init__(self, name, description="", expand=True, hidden=False):
=======
    def __init__(self, *, name, description="", hidden=False):
>>>>>>> 07e5beb0
        """Init the node with passed attributes"""

        # Public attributes
        self._name        = name
        self._description = description
        self._hidden      = hidden
        self._path        = name
        self._depWarn     = False
        self._expand      = expand

        # Tracking
        self._parent = None
        self._root   = None
        self._nodes  = odict()

        # Setup logging
        self._log = logInit(self,name)

    @Pyro4.expose
    @property
    def name(self):
        return self._name

    @Pyro4.expose
    @property
    def description(self):
        return self._description

    @Pyro4.expose
    @property
    def hidden(self):
        return self._hidden

    @Pyro4.expose
    @property
    def path(self):
        return self._path

    @Pyro4.expose
    @property
    def expand(self):
        return self._expand

    def __repr__(self):
        return self.path

    def __getattr__(self, name):
        """Allow child Nodes with the 'name[key]' naming convention to be accessed as if they belong to a 
        dictionary of Nodes with that 'name'.
        This override builds an OrderedDict of all child nodes named as 'name[key]' and returns it.
        Raises AttributeError if no such named Nodes are found. """

        ret = attrHelper(self._nodes,name)
        if ret is None:
            raise AttributeError('{} has no attribute {}'.format(self, name))
        else:
            return ret

    def __dir__(self):
        return(super().__dir__() + [k for k,v in self._nodes.items()])

    def add(self,node):
        """Add node as sub-node"""

        # Special case if list (or iterable of nodes) is passed
        if isinstance(node, collections.Iterable) and all(isinstance(n, Node) for n in node):
            for n in node:
                self.add(n)
            return

        # Fail if added to a non device node (may change in future)
        if not isinstance(self,pr.Device):
            raise NodeError('Attempting to add %s with name %s to non device node %s.' % 
                             (str(node.classType),node.name,self.name))

        # Fail if root already exists
        if self._root is not None:
            raise NodeError('Error adding %s with name %s to %s. Tree is already started.' % 
                             (str(node.classType),node.name,self.name))

        # Error if added node already has a parent
        if node._parent is not None:
            raise NodeError('Error adding %s with name %s to %s. Node is already attached.' % 
                             (str(node.classType),node.name,self.name))

        # Names of all sub-nodes must be unique
        if node.name in self._nodes:
            raise NodeError('Error adding %s with name %s to %s. Name collision.' % 
                             (str(node.classType),node.name,self.name))

        self._nodes[node.name] = node 

    def addNode(self, nodeClass, **kwargs):
        self.add(nodeClass(**kwargs))

    def addNodes(self, nodeClass, number, stride, **kwargs):
        name = kwargs.pop('name')
        offset = kwargs.pop('offset')
        for i in range(number):
            self.add(nodeClass(name='{:s}[{:d}]'.format(name, i), offset=offset+(i*stride), **kwargs))

    def _getNodes(self,typ):
        """
        Get a ordered dictionary of nodes.
        pass a class type to receive a certain type of node
        """
        return odict([(k,n) for k,n in self._nodes.items() if isinstance(n, typ)])

    @Pyro4.expose
    @property
    def nodes(self):
        """
        Get a ordered dictionary of all nodes.
        """
        return self._nodes

    @Pyro4.expose
    @property
    def variables(self):
        """
        Return an OrderedDict of the variables but not commands (which are a subclass of Variable
        """
        return odict([(k,n) for k,n in self._nodes.items()
                      if isinstance(n, pr.BaseVariable) and not isinstance(n, pr.BaseCommand)])

    @Pyro4.expose
    @property
    def commands(self):
        """
        Return an OrderedDict of the Commands that are children of this Node
        """
        return self._getNodes(pr.BaseCommand)

    @Pyro4.expose
    @property
    def devices(self):
        """
        Return an OrderedDict of the Devices that are children of this Node
        """
        return self._getNodes(pr.Device)

    @Pyro4.expose
    @property
    def parent(self):
        """
        Return parent node or NULL if no parent exists.
        """
        return self._parent

    @Pyro4.expose
    @property
    def root(self):
        """
        Return root node of tree.
        """
        return self._root

    @Pyro4.expose
    def node(self, path):
        return self._nodes[path]

    def _rootAttached(self,parent,root):
        """Called once the root node is attached."""
        self._parent = parent
        self._root   = root
        self._path   = parent.path + '.' + self.name

    def _exportNodes(self,daemon):
        for k,n in self._nodes.items():
            daemon.register(n)

            if isinstance(n,pr.Device):
                n._exportNodes(daemon)

    def _getVariables(self,modes):
        """
        Get variable values in a dictionary starting from this level.
        Attributes that are Nodes are recursed.
        modes is a list of variable modes to include.
        Called from getYamlVariables in the root node.
        """
        data = odict()
        for key,value in self._nodes.items():
            if isinstance(value,pr.Device):
                data[key] = value._getVariables(modes)
            elif isinstance(value,pr.BaseVariable) and not isinstance(value, pr.BaseCommand) \
                 and (value.mode in modes):
                data[key] = value.valueDisp()

        return data

    def _nodeList(self,name):

        # First check to see if unit matches a node name
        # needed when [ and ] are in a variable or device name
        if name in self._nodes:
            return [self._nodes[name]]

        fields = re.split('\[|\]',name)

        # Wildcard
        if len(fields) > 1 and fields[1] == '*':
            return self._nodeList(fields[0])
        else:
            ah = attrHelper(self._nodes,fields[0])

            if ah is None:
                return []

            # Single entry returned
            elif not isinstance(ah,odict):

                # Should be indexed
                if len(fields) > 1:
                    return []
                else:
                    return [ah]

            # Indexed ordered dictionary returned
            # Convert to list with gaps = None
            else:
                idxLast = list(ah.items())[-1][0] # Last index
                if not isinstance(idxLast,int):
                    return []

                ret = [None] * (idxLast+1)
                for i,n in ah.items():
                    ret[i] = n

                if len(fields) > 1:
                    r =  eval('ret[{}]'.format(fields[1]))
                    if isinstance(r,collections.Iterable):
                        return r
                    else:
                        return [r]
                else:
                    return ret
         
    def _getDepWarn(self):
        ret = []

        if self._depWarn:
            ret += [self.path]

        for key,value in self._nodes.items():
            ret += value._getDepWarn()

        return ret

    def _setOrExec(self,d,writeEach,modes):
        """
        Set variable values or execute commands from a dictionary starting 
        from this level.  Attributes that are Nodes are recursed.
        modes is a list of variable nodes to act on for variable accesses.
        Called from setOrExecYaml in the root node.
        """
        for key, value in d.items():
            nlist = self._nodeList(key)

            if len(nlist) == 0:
                self._log.error("Entry {} not found".format(key))
            else:
                for n in nlist:

                    # If entry is a device, recurse
                    if isinstance(n,pr.Device):
                        n._setOrExec(value,writeEach,modes)

                    # Execute if command
                    elif isinstance(n,pr.BaseCommand):
                        n.call(value)

                    # Set value if variable with enabled mode
                    elif isinstance(n,pr.BaseVariable) and (n.mode in modes):
                        n.setDisp(value,writeEach)


class PyroNode(object):
    def __init__(self, *, node,daemon):
        self._node   = node
        self._nodes  = None
        self._daemon = daemon

    def __repr__(self):
        return self._node.path

    def __getattr__(self, name):
        if self._nodes is None:
            self._nodes = self._convert(self._node.nodes)

        ret = attrHelper(self._nodes,name)
        if ret is None:
            return self._node.__getattr__(name)
        else:
            return ret

    def __dir__(self):
        if self._nodes is None:
            self._nodes = self._convert(self._node.nodes)

        return(super().__dir__() + [k for k,v in self._nodes.items()])

    def _convert(self,d):
        ret = odict()
        for k,n in d.items():

            if isinstance(n,dict):
                ret[k] = PyroNode(Pyro4.util.SerializerBase.dict_to_class(n),self._daemon)
            else:
                ret[k] = PyroNode(n,self._daemon)

        return ret

    def addInstance(self,node):
        self._daemon.register(node)

    def node(self, path):
        return PyroNode(self._node.node(path),self._daemon)

    @property
    def nodes(self):
        return self._convert(self._node.nodes)

    @property
    def variables(self):
        return self._convert(self._node.variables)

    @property
    def commands(self):
        return self._convert(self._node.commands)

    @property
    def devices(self):
        return self._convert(self._node.devices)

    @property
    def parent(self):
        return PyroNode(self._node.parent,self._daemon)

    @property
    def root(self):
        return pr.PyroRoot(self._node.root,self._daemon)

    def addListener(self, listener):
        self._daemon.register(listener)
        self._node.addListener(listener)

    def __call__(self,arg=None):
        self._node.call(arg)


def attrHelper(nodes,name):
    if name in nodes:
        return nodes[name]
    else:
        ret = odict()
        rg = re.compile('{:s}\\[(.*?)\\]'.format(name))
        for k,v in nodes.items():
            m = rg.match(k)
            if m:
                key = m.group(1)
                if key.isdigit():
                    key = int(key)
                ret[key] = v

        if len(ret) == 0:
            return None
        else:
            return ret
<|MERGE_RESOLUTION|>--- conflicted
+++ resolved
@@ -56,11 +56,8 @@
     attribute. This allows tree browsing using: node1.node2.node3
     """
 
-<<<<<<< HEAD
-    def __init__(self, name, description="", expand=True, hidden=False):
-=======
-    def __init__(self, *, name, description="", hidden=False):
->>>>>>> 07e5beb0
+
+    def __init__(self, *, name, description="", expand=True, hidden=False):
         """Init the node with passed attributes"""
 
         # Public attributes
