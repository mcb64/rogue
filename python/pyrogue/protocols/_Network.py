#!/usr/bin/env python
#-----------------------------------------------------------------------------
# Title      : PyRogue protocols / Network wrappers
#-----------------------------------------------------------------------------
# File       : pyrogue/protocols/_Network.py
# Created    : 2017-01-15
#-----------------------------------------------------------------------------
# Description:
# Module containing protocol modules
#-----------------------------------------------------------------------------
# This file is part of the rogue software platform. It is subject to 
# the license terms in the LICENSE.txt file found in the top-level directory 
# of this distribution and at: 
#    https://confluence.slac.stanford.edu/display/ppareg/LICENSE.html. 
# No part of the rogue software platform, including this file, may be 
# copied, modified, propagated, or distributed except according to the terms 
# contained in the LICENSE.txt file.
#-----------------------------------------------------------------------------
import pyrogue as pr
import rogue.protocols.udp
import rogue.protocols.rssi
import rogue.protocols.packetizer
import time

class UdpRssiPack(pr.Device):

    def __init__(self,*,host,port,size=None, jumbo=False, wait=True, packVer=1, pollInterval=1, enSsi=True, **kwargs):
        super(self.__class__, self).__init__(**kwargs)
        self._host = host
        self._port = port

        if size is not None:
            self._log.critical("Size arg is deprecated. Use jumbo arg instead")

        self._udp  = rogue.protocols.udp.Client(host,port,jumbo)

        self._rssi = rogue.protocols.rssi.Client(self._udp.maxPayload())

        if packVer == 2:
            self._pack = rogue.protocols.packetizer.CoreV2(False,True,enSsi) # ibCRC = False, obCRC = True
        else:
            self._pack = rogue.protocols.packetizer.Core(enSsi)

        self._udp._setSlave(self._rssi.transport())
        self._rssi.transport()._setSlave(self._udp)

        self._rssi.application()._setSlave(self._pack.transport())
        self._pack.transport()._setSlave(self._rssi.application())

        self._rssi.start()

        if wait:
            curr = int(time.time())
            last = curr

            while not self._rssi.getOpen():
                time.sleep(.0001)
                curr = int(time.time())
                if last != curr:
                    self._log.warning("host=%s, port=%d -> Establishing link ..." % (host,port))
                    last = curr

        self._udp.setRxBufferCount(self._rssi.curMaxBuffers());

        # Add variables
        self.add(pr.LocalVariable(
            name        = 'rssiOpen',
            mode        = 'RO', 
            value       = False,
            localGet    = lambda: self._rssi.getOpen(),
            pollInterval= pollInterval, 
        ))
        
        self.add(pr.LocalVariable(
            name        = 'rssiDownCount',
            mode        = 'RO', 
            value       = 0,
<<<<<<< HEAD
            typeStr     = 'UInt32',
=======
>>>>>>> 66bd6507
            localGet    = lambda: self._rssi.getDownCount(),
            pollInterval= pollInterval, 
        )) 

        self.add(pr.LocalVariable(
            name        = 'rssiDropCount',
            mode        = 'RO', 
            value       = 0,
<<<<<<< HEAD
            typeStr     = 'UInt32',
=======
>>>>>>> 66bd6507
            localGet    = lambda: self._rssi.getDropCount(),
            pollInterval= pollInterval, 
        ))  

        self.add(pr.LocalVariable(
            name        = 'rssiRetranCount',
            mode        = 'RO', 
            value       = 0,
<<<<<<< HEAD
            typeStr     = 'UInt32',
=======
>>>>>>> 66bd6507
            localGet    = lambda: self._rssi.getRetranCount(),
            pollInterval= pollInterval, 
        ))  
        
        self.add(pr.LocalVariable(
            name        = 'locBusy',
            mode        = 'RO', 
<<<<<<< HEAD
            value       = False,
=======
            value       = True,
>>>>>>> 66bd6507
            localGet    = lambda: self._rssi.getLocBusy(),
            hidden      = True,
            pollInterval= pollInterval, 
        )) 
        
        self.add(pr.LocalVariable(
            name        = 'locBusyCnt',
            mode        = 'RO', 
            value       = 0,
<<<<<<< HEAD
            typeStr     = 'UInt32',
=======
>>>>>>> 66bd6507
            localGet    = lambda: self._rssi.getLocBusyCnt(),
            pollInterval= pollInterval, 
        ))         
        
        self.add(pr.LocalVariable(
            name        = 'remBusy',
            mode        = 'RO', 
<<<<<<< HEAD
            value       = False,
=======
            value       = True,
>>>>>>> 66bd6507
            localGet    = lambda: self._rssi.getRemBusy(),
            hidden      = True,
            pollInterval= pollInterval, 
        )) 
        
        self.add(pr.LocalVariable(
            name        = 'remBusyCnt',
            mode        = 'RO', 
            value       = 0,
<<<<<<< HEAD
            typeStr     = 'UInt32',
=======
>>>>>>> 66bd6507
            localGet    = lambda: self._rssi.getRemBusyCnt(),
            pollInterval= pollInterval, 
        ))                 

        self.add(pr.LocalVariable(
            name        = 'locTryPeriod',
            mode        = 'RW', 
            value       = 0,
<<<<<<< HEAD
            typeStr     = 'UInt32',
=======
>>>>>>> 66bd6507
            localGet    = lambda: self._rssi.getLocTryPeriod(),
            localSet    = lambda value: self._rssi.setLocTryPeriod(value)
        ))                 

        self.add(pr.LocalVariable(
            name        = 'locMaxBuffers',
            mode        = 'RW', 
            value       = 0,
<<<<<<< HEAD
            typeStr     = 'UInt8',
=======
>>>>>>> 66bd6507
            localGet    = lambda: self._rssi.getLocMaxBuffers(),
            localSet    = lambda value: self._rssi.setLocMaxBuffers(value)
        ))                 

        self.add(pr.LocalVariable(
            name        = 'locMaxSegment',
            mode        = 'RW', 
            value       = 0,
<<<<<<< HEAD
            typeStr     = 'UInt16',
=======
>>>>>>> 66bd6507
            localGet    = lambda: self._rssi.getLocMaxSegment(),
            localSet    = lambda value: self._rssi.setLocMaxSegment(value)
        ))                 

        self.add(pr.LocalVariable(
            name        = 'locCumAckTout',
            mode        = 'RW', 
            value       = 0,
<<<<<<< HEAD
            typeStr     = 'UInt16',
=======
>>>>>>> 66bd6507
            localGet    = lambda: self._rssi.getLocCumAckTout(),
            localSet    = lambda value: self._rssi.setLocCumAckTout(value)
        ))                 

        self.add(pr.LocalVariable(
            name        = 'locRetranTout',
            mode        = 'RW', 
            value       = 0,
<<<<<<< HEAD
            typeStr     = 'UInt16',
=======
>>>>>>> 66bd6507
            localGet    = lambda: self._rssi.getLocRetranTout(),
            localSet    = lambda value: self._rssi.setLocRetranTout(value)
        ))                 

        self.add(pr.LocalVariable(
            name        = 'locNullTout',
            mode        = 'RW', 
            value       = 0,
<<<<<<< HEAD
            typeStr     = 'UInt16',
=======
>>>>>>> 66bd6507
            localGet    = lambda: self._rssi.getLocNullTout(),
            localSet    = lambda value: self._rssi.setLocNullTout(value)
        ))                 

        self.add(pr.LocalVariable(
            name        = 'locMaxRetran',
            mode        = 'RW', 
            value       = 0,
<<<<<<< HEAD
            typeStr     = 'UInt8',
=======
>>>>>>> 66bd6507
            localGet    = lambda: self._rssi.getLocMaxRetran(),
            localSet    = lambda value: self._rssi.setLocMaxRetran(value)
        ))                 

        self.add(pr.LocalVariable(
            name        = 'locMaxCumAck',
            mode        = 'RW', 
            value       = 0,
<<<<<<< HEAD
            typeStr     = 'UInt8',
=======
>>>>>>> 66bd6507
            localGet    = lambda: self._rssi.getLocMaxCumAck(),
            localSet    = lambda value: self._rssi.setLocMaxCumAck(value)
        ))                 

        self.add(pr.LocalVariable(
            name        = 'curMaxBuffers',
            mode        = 'RO', 
            value       = 0,
<<<<<<< HEAD
            typeStr     = 'UInt8',
=======
>>>>>>> 66bd6507
            localGet    = lambda: self._rssi.curMaxBuffers(),
            pollInterval= pollInterval 
        ))                 

        self.add(pr.LocalVariable(
            name        = 'curMaxSegment',
            mode        = 'RO', 
            value       = 0,
<<<<<<< HEAD
            typeStr     = 'UInt16',
=======
>>>>>>> 66bd6507
            localGet    = lambda: self._rssi.curMaxSegment(),
            pollInterval= pollInterval 
        ))                 

        self.add(pr.LocalVariable(
            name        = 'curCumAckTout',
            mode        = 'RO', 
            value       = 0,
<<<<<<< HEAD
            typeStr     = 'UInt16',
=======
>>>>>>> 66bd6507
            localGet    = lambda: self._rssi.curCumAckTout(),
            pollInterval= pollInterval 
        ))                 

        self.add(pr.LocalVariable(
            name        = 'curRetranTout',
            mode        = 'RO', 
            value       = 0,
<<<<<<< HEAD
            typeStr     = 'UInt16',
=======
>>>>>>> 66bd6507
            localGet    = lambda: self._rssi.curRetranTout(),
            pollInterval= pollInterval 
        ))                 

        self.add(pr.LocalVariable(
            name        = 'curNullTout',
            mode        = 'RO', 
            value       = 0,
<<<<<<< HEAD
            typeStr     = 'UInt16',
=======
>>>>>>> 66bd6507
            localGet    = lambda: self._rssi.curNullTout(),
            pollInterval= pollInterval 
        ))                 

        self.add(pr.LocalVariable(
            name        = 'curMaxRetran',
            mode        = 'RO', 
            value       = 0,
<<<<<<< HEAD
            typeStr     = 'UInt8',
=======
>>>>>>> 66bd6507
            localGet    = lambda: self._rssi.curMaxRetran(),
            pollInterval= pollInterval 
        ))                 

        self.add(pr.LocalVariable(
            name        = 'curMaxCumAck',
            mode        = 'RO', 
            value       = 0,
<<<<<<< HEAD
            typeStr     = 'UInt8',
=======
>>>>>>> 66bd6507
            localGet    = lambda: self._rssi.curMaxCumAck(),
            pollInterval= pollInterval 
        ))                 
                            
        self.add(pr.LocalCommand(
            name        = 'stop',
            function    = self._stop
        ))

        self.add(pr.LocalCommand(
            name        = 'start',
            function    = lambda: self._rssi.start()
        ))

    def application(self,dest):
        return(self._pack.application(dest))

    def _stop(self):
        self._rssi.stop()
<<<<<<< HEAD
        self.rssiOpen.get()
=======

        # This Device may not necessarily be added to a tree
        # So check if it has a perent first
        if self.parent is not None:
            self.rssiOpen.get()
>>>>>>> 66bd6507
<|MERGE_RESOLUTION|>--- conflicted
+++ resolved
@@ -75,10 +75,7 @@
             name        = 'rssiDownCount',
             mode        = 'RO', 
             value       = 0,
-<<<<<<< HEAD
-            typeStr     = 'UInt32',
-=======
->>>>>>> 66bd6507
+            typeStr     = 'UInt32',
             localGet    = lambda: self._rssi.getDownCount(),
             pollInterval= pollInterval, 
         )) 
@@ -87,10 +84,7 @@
             name        = 'rssiDropCount',
             mode        = 'RO', 
             value       = 0,
-<<<<<<< HEAD
-            typeStr     = 'UInt32',
-=======
->>>>>>> 66bd6507
+            typeStr     = 'UInt32',
             localGet    = lambda: self._rssi.getDropCount(),
             pollInterval= pollInterval, 
         ))  
@@ -99,10 +93,7 @@
             name        = 'rssiRetranCount',
             mode        = 'RO', 
             value       = 0,
-<<<<<<< HEAD
-            typeStr     = 'UInt32',
-=======
->>>>>>> 66bd6507
+            typeStr     = 'UInt32',
             localGet    = lambda: self._rssi.getRetranCount(),
             pollInterval= pollInterval, 
         ))  
@@ -110,11 +101,7 @@
         self.add(pr.LocalVariable(
             name        = 'locBusy',
             mode        = 'RO', 
-<<<<<<< HEAD
-            value       = False,
-=======
             value       = True,
->>>>>>> 66bd6507
             localGet    = lambda: self._rssi.getLocBusy(),
             hidden      = True,
             pollInterval= pollInterval, 
@@ -124,10 +111,7 @@
             name        = 'locBusyCnt',
             mode        = 'RO', 
             value       = 0,
-<<<<<<< HEAD
-            typeStr     = 'UInt32',
-=======
->>>>>>> 66bd6507
+            typeStr     = 'UInt32',
             localGet    = lambda: self._rssi.getLocBusyCnt(),
             pollInterval= pollInterval, 
         ))         
@@ -135,11 +119,7 @@
         self.add(pr.LocalVariable(
             name        = 'remBusy',
             mode        = 'RO', 
-<<<<<<< HEAD
-            value       = False,
-=======
             value       = True,
->>>>>>> 66bd6507
             localGet    = lambda: self._rssi.getRemBusy(),
             hidden      = True,
             pollInterval= pollInterval, 
@@ -149,10 +129,7 @@
             name        = 'remBusyCnt',
             mode        = 'RO', 
             value       = 0,
-<<<<<<< HEAD
-            typeStr     = 'UInt32',
-=======
->>>>>>> 66bd6507
+            typeStr     = 'UInt32',
             localGet    = lambda: self._rssi.getRemBusyCnt(),
             pollInterval= pollInterval, 
         ))                 
@@ -161,10 +138,7 @@
             name        = 'locTryPeriod',
             mode        = 'RW', 
             value       = 0,
-<<<<<<< HEAD
-            typeStr     = 'UInt32',
-=======
->>>>>>> 66bd6507
+            typeStr     = 'UInt32',
             localGet    = lambda: self._rssi.getLocTryPeriod(),
             localSet    = lambda value: self._rssi.setLocTryPeriod(value)
         ))                 
@@ -173,10 +147,7 @@
             name        = 'locMaxBuffers',
             mode        = 'RW', 
             value       = 0,
-<<<<<<< HEAD
-            typeStr     = 'UInt8',
-=======
->>>>>>> 66bd6507
+            typeStr     = 'UInt8',
             localGet    = lambda: self._rssi.getLocMaxBuffers(),
             localSet    = lambda value: self._rssi.setLocMaxBuffers(value)
         ))                 
@@ -185,10 +156,7 @@
             name        = 'locMaxSegment',
             mode        = 'RW', 
             value       = 0,
-<<<<<<< HEAD
-            typeStr     = 'UInt16',
-=======
->>>>>>> 66bd6507
+            typeStr     = 'UInt16',
             localGet    = lambda: self._rssi.getLocMaxSegment(),
             localSet    = lambda value: self._rssi.setLocMaxSegment(value)
         ))                 
@@ -197,10 +165,7 @@
             name        = 'locCumAckTout',
             mode        = 'RW', 
             value       = 0,
-<<<<<<< HEAD
-            typeStr     = 'UInt16',
-=======
->>>>>>> 66bd6507
+            typeStr     = 'UInt16',
             localGet    = lambda: self._rssi.getLocCumAckTout(),
             localSet    = lambda value: self._rssi.setLocCumAckTout(value)
         ))                 
@@ -209,10 +174,7 @@
             name        = 'locRetranTout',
             mode        = 'RW', 
             value       = 0,
-<<<<<<< HEAD
-            typeStr     = 'UInt16',
-=======
->>>>>>> 66bd6507
+            typeStr     = 'UInt16',
             localGet    = lambda: self._rssi.getLocRetranTout(),
             localSet    = lambda value: self._rssi.setLocRetranTout(value)
         ))                 
@@ -221,10 +183,7 @@
             name        = 'locNullTout',
             mode        = 'RW', 
             value       = 0,
-<<<<<<< HEAD
-            typeStr     = 'UInt16',
-=======
->>>>>>> 66bd6507
+            typeStr     = 'UInt16',
             localGet    = lambda: self._rssi.getLocNullTout(),
             localSet    = lambda value: self._rssi.setLocNullTout(value)
         ))                 
@@ -233,10 +192,7 @@
             name        = 'locMaxRetran',
             mode        = 'RW', 
             value       = 0,
-<<<<<<< HEAD
-            typeStr     = 'UInt8',
-=======
->>>>>>> 66bd6507
+            typeStr     = 'UInt8',
             localGet    = lambda: self._rssi.getLocMaxRetran(),
             localSet    = lambda value: self._rssi.setLocMaxRetran(value)
         ))                 
@@ -245,10 +201,7 @@
             name        = 'locMaxCumAck',
             mode        = 'RW', 
             value       = 0,
-<<<<<<< HEAD
-            typeStr     = 'UInt8',
-=======
->>>>>>> 66bd6507
+            typeStr     = 'UInt8',
             localGet    = lambda: self._rssi.getLocMaxCumAck(),
             localSet    = lambda value: self._rssi.setLocMaxCumAck(value)
         ))                 
@@ -257,10 +210,7 @@
             name        = 'curMaxBuffers',
             mode        = 'RO', 
             value       = 0,
-<<<<<<< HEAD
-            typeStr     = 'UInt8',
-=======
->>>>>>> 66bd6507
+            typeStr     = 'UInt8',
             localGet    = lambda: self._rssi.curMaxBuffers(),
             pollInterval= pollInterval 
         ))                 
@@ -269,10 +219,7 @@
             name        = 'curMaxSegment',
             mode        = 'RO', 
             value       = 0,
-<<<<<<< HEAD
-            typeStr     = 'UInt16',
-=======
->>>>>>> 66bd6507
+            typeStr     = 'UInt16',
             localGet    = lambda: self._rssi.curMaxSegment(),
             pollInterval= pollInterval 
         ))                 
@@ -281,10 +228,7 @@
             name        = 'curCumAckTout',
             mode        = 'RO', 
             value       = 0,
-<<<<<<< HEAD
-            typeStr     = 'UInt16',
-=======
->>>>>>> 66bd6507
+            typeStr     = 'UInt16',
             localGet    = lambda: self._rssi.curCumAckTout(),
             pollInterval= pollInterval 
         ))                 
@@ -293,10 +237,7 @@
             name        = 'curRetranTout',
             mode        = 'RO', 
             value       = 0,
-<<<<<<< HEAD
-            typeStr     = 'UInt16',
-=======
->>>>>>> 66bd6507
+            typeStr     = 'UInt16',
             localGet    = lambda: self._rssi.curRetranTout(),
             pollInterval= pollInterval 
         ))                 
@@ -305,10 +246,7 @@
             name        = 'curNullTout',
             mode        = 'RO', 
             value       = 0,
-<<<<<<< HEAD
-            typeStr     = 'UInt16',
-=======
->>>>>>> 66bd6507
+            typeStr     = 'UInt16',
             localGet    = lambda: self._rssi.curNullTout(),
             pollInterval= pollInterval 
         ))                 
@@ -317,10 +255,7 @@
             name        = 'curMaxRetran',
             mode        = 'RO', 
             value       = 0,
-<<<<<<< HEAD
-            typeStr     = 'UInt8',
-=======
->>>>>>> 66bd6507
+            typeStr     = 'UInt8',
             localGet    = lambda: self._rssi.curMaxRetran(),
             pollInterval= pollInterval 
         ))                 
@@ -329,10 +264,7 @@
             name        = 'curMaxCumAck',
             mode        = 'RO', 
             value       = 0,
-<<<<<<< HEAD
-            typeStr     = 'UInt8',
-=======
->>>>>>> 66bd6507
+            typeStr     = 'UInt8',
             localGet    = lambda: self._rssi.curMaxCumAck(),
             pollInterval= pollInterval 
         ))                 
@@ -352,12 +284,8 @@
 
     def _stop(self):
         self._rssi.stop()
-<<<<<<< HEAD
-        self.rssiOpen.get()
-=======
 
         # This Device may not necessarily be added to a tree
         # So check if it has a perent first
         if self.parent is not None:
-            self.rssiOpen.get()
->>>>>>> 66bd6507
+            self.rssiOpen.get()