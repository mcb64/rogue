#!/usr/bin/env python
#-----------------------------------------------------------------------------
# Title      : PyRogue base module
#-----------------------------------------------------------------------------
# File       : pyrogue/__init__.py
# Created    : 2016-09-29
#-----------------------------------------------------------------------------
# Description:
# Module containing the top functions and classes within the pyrouge library
#-----------------------------------------------------------------------------
# This file is part of the rogue software platform. It is subject to 
# the license terms in the LICENSE.txt file found in the top-level directory 
# of this distribution and at: 
#    https://confluence.slac.stanford.edu/display/ppareg/LICENSE.html. 
# No part of the rogue software platform, including this file, may be 
# copied, modified, propagated, or distributed except according to the terms 
# contained in the LICENSE.txt file.
#-----------------------------------------------------------------------------
import rogue.interfaces.memory
import textwrap
import yaml
import threading
import time
import math
from collections import OrderedDict as odict
import collections
import datetime
import traceback
import re
import functools as ft
<<<<<<< HEAD
=======
import itertools
import heapq
>>>>>>> b30abb35

def streamConnect(source, dest):
    """
    Attach the passed dest object to the source a stream.
    Connect source and destination stream devices.
    source is either a stream master sub class or implements
    the _getStreamMaster call to return a contained master.
    Similiarly dest is either a stream slave sub class or implements
    the _getStreamSlave call to return a contained slave.
    """

    # Is object a native master or wrapped?
    if isinstance(source,rogue.interfaces.stream.Master):
        master = source
    else:
        master = source._getStreamMaster()

    # Is object a native slave or wrapped?
    if isinstance(dest,rogue.interfaces.stream.Slave):
        slave = dest
    else:
        slave = dest._getStreamSlave()

    master._setSlave(slave)


def streamTap(source, tap):
    """
    Attach the passed dest object to the source for a streams
    as a secondary destination.
    Connect source and destination stream devices.
    source is either a stream master sub class or implements
    the _getStreamMaster call to return a contained master.
    Similiarly dest is either a stream slave sub class or implements
    the _getStreamSlave call to return a contained slave.
    """

    # Is object a native master or wrapped?
    if isinstance(source,rogue.interfaces.stream.Master):
        master = source
    else:
        master = source._getStreamMaster()

    # Is object a native slave or wrapped?
    if isinstance(tap,rogue.interfaces.stream.Slave):
        slave = tap
    else:
        slave = tap._getStreamSlave()

    master._addSlave(slave)


def streamConnectBiDir(deviceA, deviceB):
    """
    Attach the passed dest object to the source a stream.
    Connect source and destination stream devices.
    source is either a stream master sub class or implements
    the _getStreamMaster call to return a contained master.
    Similiarly dest is either a stream slave sub class or implements
    the _getStreamSlave call to return a contained slave.
    """

    """
    Connect deviceA and deviceB as end points to a
    bi-directional stream. This method calls the
    streamConnect method to perform the actual connection. 
    See streamConnect description for object requirements.
    """

    streamConnect(deviceA,deviceB)
    streamConnect(deviceB,deviceA)


def busConnect(source,dest):
    """
    Connect the source object to the dest object for 
    memory accesses. 
    source is either a memory master sub class or implements
    the _getMemoryMaster call to return a contained master.
    Similiarly dest is either a memory slave sub class or implements
    the _getMemorySlave call to return a contained slave.
    """

    # Is object a native master or wrapped?
    if isinstance(source,rogue.interfaces.stream.Master):
        master = source
    else:
        master = source._getMemoryMaster()

    # Is object a native slave or wrapped?
    if isinstance(dest,rogue.interfaces.stream.Slave):
        slave = dest
    else:
        slave = dest._getMemorySlave()

    master._setSlave(slave)


class NodeError(Exception):
    """ Exception for node manipulation errors."""
    pass


class Node(object):
    """
    Class which serves as a managed obect within the pyrogue package. 
    Each node has the following public fields:
        name: Global name of object
        description: Description of the object.
        hidden: Flag to indicate if object should be hidden from external interfaces.
        classtype: text string matching name of node sub-class
        path: Full path to the node (ie. node1.node2.node3)

    Each node is associated with a parent and has a link to the top node of a tree.
    A node has a list of sub-nodes as well as each sub-node being attached as an
    attribute. This allows tree browsing using: node1.node2.node3
    """

    def __init__(self, name, classType, description="", hidden=False, parent=None):
        """Init the node with passed attributes"""

        # Public attributes
        self.name        = name     
        self.description = description
        self.hidden      = hidden
        self.classType   = classType
        self.path        = self.name

        # Tracking
        self._parent = parent
        self._root   = self
        self._nodes  = odict()
        
        if parent is not None:
            parent.add(self)

    def __repr__(self):
        return self.path

    def __getattr__(self, name):
        """Allow child Nodes with the 'name[key]' naming convention to be accessed as if they belong to a 
        dictionary of Nodes with that 'name'.
        This override builds an OrderedDict of all child nodes named as 'name[key]' and returns it.
        Raises AttributeError if no such named Nodes are found. """
        
        ret = odict()
        rg = re.compile('{:s}\\[(.*?)\\]'.format(name))
        for k,v in self._nodes.items():
            m = rg.match(k)
            if m:
                key = m.group(1)
                if key.isdigit():
                    key = int(key)
                ret[key] = v

        if len(ret) == 0:
            raise AttributeError('{} has no attribute {}'.format(self, name))
        
        return ret
        

    def add(self,node):
        """Add node as sub-node"""

        # Names of all sub-nodes must be unique
        if node.name in self._nodes:
            raise NodeError('Error adding %s with name %s to %s. Name collision.' % 
                             (node.classType,node.name,self.name))

        # Attach directly as attribute and add to ordered node dictionary
        setattr(self,node.name,node)
        self._nodes[node.name] = node

        # Update path related attributes
        node._updateTree(self)

    def addNode(self, nodeClass, **kwargs):
        self.add(nodeClass(**kwargs))

    def addNodes(self, nodeClass, number, stride, **kwargs):
        name = kwargs.pop('name')
        offset = kwargs.pop('offset')
        for i in xrange(number):
            self.add(nodeClass(name='{:s}[{:d}]'.format(name, i), offset=offset+(i*stride), **kwargs))

    def _getNodes(self,typ):
        """
        Get a ordered dictionary of nodes.
        pass a class type to receive a certain type of node
        """
        return odict([(k,n) for k,n in self._nodes.items() if isinstance(n, typ)])

    @property
    def nodes(self):
        """
        Get a ordered dictionary of all nodes.
        """
        return self._nodes

    @property
    def variables(self):
        """
        Return an OrderedDict of the variables but not commands (which are a subclass of Variable
        """
        return odict([(k,n) for k,n in self._nodes.items()
                      if isinstance(n, Variable) and not isinstance(n, Command)])

    @property
    def commands(self):
        """
        Return an OrderedDict of the Commands that are children of this Node
        """
        return self._getNodes(Command)

    @property
    def devices(self):
        """
        Return an OrderedDict of the Devices that are children of this Node
        """
        return self._getNodes(Device)

    @property
    def parent(self):
        """
        Return parent node or NULL if no parent exists.
        """
        return self._parent

    @property
    def root(self):
        """
        Return root node of tree.
        """
        return self._root

    def _rootAttached(self):
        """Called once the root node is attached. Can override to do anything depends on the full tree existing"""
        pass

    def _updateTree(self,parent):
        """
        Update tree. In some cases nodes such as variables, commands and devices will
        be added to a device before the device is inserted into a tree. This call
        ensures the nodes and sub-nodes attached to a device can be updated as the tree
        gets created.
        """
        self._parent = parent
        self._root   = self._parent._root
        self.path    = self._parent.path + '.' + self.name

        if isinstance(self._root, Root):
            self._rootAttached()

        for key,value in self._nodes.items():
            value._updateTree(self)


    def _getStructure(self):
        """
        Get structure starting from this level.
        Attributes that are Nodes are recursed.
        Called from getYamlStructure in the root node.
        """
        data = odict()

        # First get non-node local values
        for key,value in self.__dict__.items():
            if (not key.startswith('_')) and (not isinstance(value,Node)):
                data[key] = value

        # Next get sub nodes
        for key,value in self.nodes.items():
            data[key] = value._getStructure()

        return data

    def _addStructure(self,d,setFunction,cmdFunction):
        """
        Creation structure from passed dictionary. Used for clients.
        Blocks are not created and functions are set to the passed values.
        """
        for key, value in d.items():

            # Only work on nodes
            if isinstance(value,dict) and 'classType' in value:

                # If entry is a device add and recurse
                if value['classType'] == 'device' or value['classType'] == 'dataWriter' or \
                   value['classType'] == 'runControl':

                    dev = Device(**value)
                    dev.classType = value['classType']
                    self.add(dev)
                    dev._addStructure(value,setFunction,cmdFunction)

                # If entry is a variable add and recurse
                elif value['classType'] == 'variable':
                    if not value['name'] in self._nodes:
                        value['offset']      = None
                        value['setFunction'] = setFunction
                        value['getFunction'] = 'value = self._scratch'
                        var = Variable(**value)
                        self.add(var)
                    else:
                        getattr(self,value['name'])._setFunction = setFunction
                        getattr(self,value['name'])._getFunction = 'value = self._scratch'

                # If entry is a variable add and recurse
                elif value['classType'] == 'command':
                    if not value['name'] in self._nodes:
                        value['function'] = cmdFunction
                        cmd = Command(**value)
                        self.add(cmd)
                    else:
                        getattr(self,value['name'])._function = cmdFunction

    def _getVariables(self,modes):
        """
        Get variable values in a dictionary starting from this level.
        Attributes that are Nodes are recursed.
        modes is a list of variable modes to include.
        Called from getYamlVariables in the root node.
        """
        data = odict()
        for key,value in self._nodes.items():
            if isinstance(value,Device):
                data[key] = value._getVariables(modes)
            elif isinstance(value,Variable) and (value.mode in modes):
                data[key] = value.get(read=False)

        return data

    def _setOrExec(self,d,writeEach,modes):
        """
        Set variable values or execute commands from a dictionary starting 
        from this level.  Attributes that are Nodes are recursed.
        modes is a list of variable nodes to act on for variable accesses.
        Called from setOrExecYaml in the root node.
        """
        for key, value in d.items():

            # Entry is in node list
            if key in self._nodes:

                # If entry is a device, recurse
                if isinstance(self._nodes[key],Device):
                    self._nodes[key]._setOrExec(value,writeEach,modes)

                # Set value if variable with enabled mode
                elif isinstance(self._nodes[key],Variable) and (self._nodes[key].mode in modes):
                    self._nodes[key].set(value,writeEach)

                # Execute if command
                elif isinstance(self._nodes[key],Command):
                    self._nodes[key](value)


class VariableError(Exception):
    """ Exception for variable access errors."""
    pass


class Base(object):
    """
    Class which defines how data is stored, displayed and converted.
    """
    def __init__(self):
        pass


class Variable(Node):
    """
    Variable holder.
    A variable can be associated with a block of real memory or just manage a local variable.

    offset: offset is the memory offset (in bytes) if the associated with memory. 
            This offset must be aligned to the minimum accessable memory entry for 
            the underlying hardware. Variables with the same offset value will be 
            associated with the same block object. 
    bitSize: The size in bits of the variable entry if associated with memory.
    bitOffset: The offset in bits from the byte offset if associated with memory.
    pollInterval: How often the variable should be polled (in seconds) defualts to 0 (not polled)
    value: An initial value to set the variable to
    base: This defined the type of entry tracked by this variable.
          hex = An unsigned integer in hex form
          bin = An unsigned integer in binary form
          uint = An unsigned integer
          enum = An enum with value,key pairs passed
          bool = A True,False value
          range = An unsigned integer with a bounded range
          string = A string value
          float = A float value
    mode: Access mode of the variable
          RW = Read/Write
          RO = Read Only
          WO = Write Only
          SL = A slave variable which is not included in block writes or config/status dumps.
    enum: A dictionary of index:value pairs ie {0:'Zero':0,'One'}
    minimum: Minimum value for base=range
    maximum: Maximum value for base=range
    setFunction: Function to call to set the value. dev, var, value passed.
        setFunction(dev,var,value)
    getFunction: Function to call to set the value. dev, var passed. Return value.
        value = getFunction(dev,var)
    hidden: Variable is hidden

    The set and get functions can be in one of two forms. They can either be a series 
    of python commands in a string or a pointer to a class function. When defining 
    pythone functions in a string the get function must update the 'value' variable with
    the variable value. For the set function the variable 'value' is set in the value 
    variable. ie setFunction='_someVariable = value', getFunction='value = _someVariable'
    The string function is executed in the context of the variable object with 'dev' set
    to the parent device object.
    """
    def __init__(self, name, description="", parent=None, offset=None, bitSize=32, bitOffset=0, pollInterval=0, value=None,
                 base='hex', mode='RW', enum=None, units=None, hidden=False, minimum=None, maximum=None,
                 setFunction=None, getFunction=None, dependencies=None, 
                 beforeReadCmd=None, afterWriteCmd=None, **dump):
        """Initialize variable class""" 

        # Public Attributes
        self.offset    = offset
        self.bitSize   = bitSize
        self.bitOffset = bitOffset
        self.base      = base      
        self.mode      = mode
        self.enum      = enum
        self.units     = units
        self.minimum   = minimum # For base='range'
        self.maximum   = maximum # For base='range'
        self._defaultValue = value
        self._pollInterval = pollInterval

        # Check modes
        if (self.mode != 'RW') and (self.mode != 'RO') and \
           (self.mode != 'WO') and (self.mode != 'SL') and \
           (self.mode != 'CMD'):
            raise VariableError('Invalid variable mode %s. Supported: RW, RO, WO, SL, CMD' % (self.mode))

        # Tracking variables
        self._block       = None
        self._setFunction = setFunction
        self._getFunction = getFunction
        self.__listeners  = []

        if self.base == 'string':
            self._scratch = ''
        else:
            self._scratch = 0

        # Dependency tracking
        self.__dependencies = []
        if dependencies is not None:
            for d in dependencies:
                self.addDependency(d)

        # Commands that run before or after block access
        self._beforeReadCmd   = beforeReadCmd
        self._afterWriteCmd   = afterWriteCmd

        # Call super constructor
        Node.__init__(self, name=name, classType='variable', description=description, hidden=hidden, parent=parent)

    def _rootAttached(self):
        # Variables are always leaf nodes so no need to recurse
        if self._defaultValue is not None:
            self.set(self._defaultValue, write=True)
            
        if self._pollInterval > 0:
            self._root._pollQueue.updatePollInterval(self)
                

    def addDependency(self, dep):
        self.__dependencies.append(dep)
        dep.addListener(self)

    @property
    def pollInterval(self):
        return self._pollInterval

    @pollInterval.setter
    def pollInterval(self, interval):
        self._pollInterval = interval        
        if isinstance(self._root, Root):
            self._root._pollQueue.updatePollInterval(self)


    @property
    def dependencies(self):
        return self.__dependencies
    
    def addListener(self, listener):
        """
        Add a listener Variable or function to call when variable changes. 
        If listener is a Variable then Variable.linkUpdated() will be used as the function
        This is usefull when chaining variables together. (adc conversions, etc)
        The variable and value will be passed as an arg: func(var,value)
        """
        if isinstance(listener, Variable):
            self.__listeners.append(listener.linkUpdated)
        else:
            self.__listeners.append(listener)

    def beforeReadCmd(self, cmd):
        self._beforeReadCmd = cmd
    beforeReadCmd = property(None, beforeReadCmd)

    def afterWriteCmd(self, cmd):
        self._afterWriteCmd = cmd
    afterWriteCmd = property(None, afterWriteCmd)

    def set(self,value,write=True):
        """
        Set the value and write to hardware if applicable
        Writes to hardware are blocking. An error will result in a logged exception.
        """
        try:
            self._rawSet(value)
            
            if write and self._block and self._block.mode != 'RO':
                self._block.blockingTransaction(rogue.interfaces.memory.Write)
                if self._afterWriteCmd is not None:
                    self._afterWriteCmd()

                if self._block.mode == 'RW':
                    if self._beforeReadCmd is not None:
                        self._beforeReadCmd()
                    self._block.blockingTransaction(rogue.interfaces.memory.Verify)
        except Exception as e:
            self._root._logException(e)

    def post(self,value):
        """
        Set the value and write to hardware if applicable using a posted write.
        Writes to hardware are posted.
        """
        try:
            self._rawSet(value)
            if self._block and self._block.mode != 'RO':
                self._block.backgroundTransaction(rogue.interfaces.memory.Post)
        except Exception as e:
            self._root._logException(e)

    def get(self,read=True):
        """ 
        Return the value after performing a read from hardware if applicable.
        Hardware read is blocking. An error will result in a logged exception.
        Listeners will be informed of the update.
        """
        try:
            if read and self._block and self._block.mode != 'WO':
                if self._beforeReadCmd is not None:
                    self._beforeReadCmd()
                self._block.blockingTransaction(rogue.interfaces.memory.Read)
            ret = self._rawGet()
        except Exception as e:
            print("Got exception in get: %s" % (str(e)))
            self._root._logException(e)
            return None

        # Update listeners for all variables in the block
        if read:
            if self._block:
                self._block._updated()
            else:
                self._updated()
        return ret

    @property
    def block(self):
        """Get the block associated with this varable if it exists"""
        return self._block

    def _updated(self):
        """Variable has been updated. Inform listeners."""
        
        # Don't generate updates for SL and WO variables
        if self.mode == 'WO' or self.mode == 'SL': return

        value = self._rawGet()
        
        for func in self.__listeners:
            func(self,value)

        # Root variable update log
        self._root._varUpdated(self,value)

    def _rawSet(self,value):
        """
        Raw set method. This is called by the set() method in order to convert the passed
        variable to a value which can be written to a local container (block or local variable).
        The set function defaults to setting a string value to the local block if mode='string'
        or an integer value for mode='hex', mode='uint' or mode='bool'. All others will default to
        a uint set. 
        The user can use the setFunction attribute to pass a string containing python commands or
        a specific method to call. When using a python string the code will find the passed value
        as the variable 'value'. A passed method will accept the variable object and value as args.
        Listeners will be informed of the update.
        _rawSet() is called during bulk configuration loads with a seperate hardware access generated later.
        """
        if self._setFunction is not None:
            if callable(self._setFunction):
                self._setFunction(self._parent,self,value)
            else:
                dev = self._parent
                exec(textwrap.dedent(self._setFunction))

        elif self._block:        
            if self.base == 'string':
                self._block.setString(value)
            else:
                if self.base == 'bool':
                    if value: ivalue = 1
                    else: ivalue = 0
                elif self.base == 'enum':
                    ivalue = {value: key for key,value in self.enum.items()}[value]
                else:
                    ivalue = int(value)
                self._block.setUInt(self.bitOffset, self.bitSize, ivalue)        

        # Inform listeners
        self._updated()

    def _rawGet(self):
        """
        Raw get method. This is called by the get() method in order to convert the local
        container value (block or local variable) to a value returned to the caller.
        The set function defaults to getting a string value from the local block if mode='string'
        or an integer value for mode='hex', mode='uint' or mode='bool'. All others will default to
        a uint get. 
        The user can use the getFunction attribute to pass a string containing python commands or
        a specific method to call. When using a python string the code will set the 'value' variable
        with the value to return. A passed method will accept the variable as an arg and return the
        resulting value.
        _rawGet() can be called from other levels to get current value without generating a hardware access.
        """
        if self._getFunction is not None:
            if callable(self._getFunction):
                return(self._getFunction(self._parent,self))
            else:
                dev = self._parent
                value = 0
                ns = locals()
                exec(textwrap.dedent(self._getFunction),ns)
                return ns['value']

        elif self._block:        
            if self.base == 'string':
                return(self._block.getString())
            else:
                ivalue = self._block.getUInt(self.bitOffset,self.bitSize)

                if self.base == 'bool':
                    return(ivalue != 0)
                elif self.base == 'enum':
                    return self.enum[ivalue]
                else:
                    return ivalue
        else:
            return None

    def linkUpdated(self, var, value):
        self._updated()


class Command(Variable):
    """Command holder: Subclass of variable with callable interface"""

<<<<<<< HEAD
    def __init__(self, base='None', mode='CMD', function=None, **kwargs):

        Variable.__init__(self, base=base, mode=mode, **kwargs)
=======
    def __init__(self, parent=None, base='None', mode='CMD', function=None, **kwargs):

        Variable.__init__(self, base=base, mode=mode, parent=parent, **kwargs)
>>>>>>> b30abb35

        self.classType = 'command'
        self._function = function if function is not None else Command.nothing

    def __call__(self,arg=None):
        """Execute command: TODO: Update comments"""
        try:
            if self._function is not None:

                # Function is really a function
                if callable(self._function):
                    self._function(self._parent, self, arg)

                # Function is a CPSW sequence
                elif type(self._function) is odict:
                    for key,value in self._function.items():

                        # Built in
                        if key == 'usleep':
                            time.sleep(value/1e6)

                        # Determine if it is a command or variable
                        else:
                            n = self._parent._nodes[key]

                            if callable(n): 
                                n(value)
                            else: 
                                n.set(value)

                # Attempt to execute string as a python script
                else:
                    dev = self._parent
                    exec(textwrap.dedent(self._function))

        except Exception as e:
            self._root._logException(e)

    @staticmethod
    def nothing(dev, cmd, arg):
        pass
            
    @staticmethod
    def toggle(dev, cmd, arg):
        cmd.set(1)
        cmd.set(0)

    @staticmethod
    def touch(dev, cmd, arg):
        if arg is not None:
            cmd.set(arg)
        else:
            cmd.set(1)

    @staticmethod
    def postedTouch(dev, cmd, arg):
        if arg is not None:
            cmd.post(arg)
        else:
            cmd.post(1)

###################################
# (Hopefully) useful Command stuff
##################################
BLANK_COMMAND = Command(name='Blank', description='A singleton command that does nothing')

def command(order=0, **cmdArgs):
    def wrapper(func):
        func.PyrogueCommandOrder = order
        func.PyrogueCommandArgs = cmdArgs
        return func
<<<<<<< HEAD
    return decorator

def command2(func):
    if getattr(func, 'PyrogueCommand', False):
        return func

    def wrapper(*args, **kwargs):
        return func(*args, **kwargs)
    
    wrapper.PyrogueCommand = True

    return wrapper

=======
    return wrapper
################################
>>>>>>> b30abb35

class BlockError(Exception):
    """ Exception for memory access errors."""

    def __init__(self,block):
        self._error = block.error
        self._value = "Error in block %s with address 0x%x: " % (block.name,block.address)

        if (self._error & 0xFF000000) == rogue.interfaces.memory.TimeoutError:
            self._value += "Timeout after %s seconds" % (block.timeout)

        elif (self._error & 0xFF000000) == rogue.interfaces.memory.VerifyError:
            self._value += "Verify error. Local=%s, Verify=%s, Mask=%s" % (self._bData,self._vData,self._mData)

        elif (self._error & 0xFF000000) == rogue.interfaces.memory.AddressError:
            self._value += "Address error"

        elif (self._error & 0xFF000000) == rogue.interfaces.memory.SizeError:
            self._value += "Size error. Size=%i" % (block._size)

        elif (self._error & 0xFF000000) == rogue.interfaces.memory.AxiTimeout:
            self._value += "AXI timeout"

        elif (self._error & 0xFF000000) == rogue.interfaces.memory.AxiFail:
            self._value += "AXI fail"

        else:
            self._value += "Unknown error 0x%x" % (self._error)

    def __str__(self):
        return repr(self._value)


class Block(rogue.interfaces.memory.Master):
    """Internal memory block holder"""

    def __init__(self,device,variable):
        """
        Initialize memory block class.
        Pass initial variable.
        """
        rogue.interfaces.memory.Master.__init__(self)

        # Attributes
        self._offset    = variable.offset
        self._mode      = variable.mode
        self._name      = variable.name
        self._bData     = bytearray()
        self._vData     = bytearray()
        self._mData     = bytearray()
        self._size      = 0
        self._variables = []
        self._timeout   = 1.0
        self._lock      = threading.Lock()
        self._cond      = threading.Condition(self._lock)
        self._error     = 0
        self._doUpdate  = False
        self._doVerify  = False
        self._device    = variable.parent

        self._setSlave(self._device)
        self._addVariable(variable)

    def __repr__(self):
        return repr(self._variables)

    def set(self,bitOffset,bitCount,ba):
        """
        Update block with bitCount bits from passed byte array.
        Offset sets the starting point in the block array.
        """
        with self._cond:
            self._waitTransaction()

            # Access is fully byte aligned
            if (bitOffset % 8) == 0 and (bitCount % 8) == 0:
                self._bData[int(bitOffset/8):int((bitOffset+bitCount)/8)] = ba

            # Bit level access
            else:
                for x in range(0,bitCount):
                    setBitToBytes(self._bData,x+bitOffset,getBitFromBytes(ba,x))

    def get(self,bitOffset,bitCount):
        """
        Get bitCount bytes from block data.
        Offset sets the starting point in the block array.
        bytearray is returned
        """
        with self._cond:
            self._waitTransaction()

            # Error
            if self._error > 0:
                raise BlockError(self)

            # Access is fully byte aligned
            if (bitOffset % 8) == 0 and (bitCount % 8) == 0:
                return self._bData[int(bitOffset/8):int((bitOffset+bitCount)/8)]

            # Bit level access
            else:
                ba = bytearray(int(bitCount / 8))
                if (bitCount % 8) > 0: ba.extend(bytearray(1))
                for x in range(0,bitCount):
                    setBitToBytes(ba,x,getBitFromBytes(self._bData,x+bitOffset))
                return ba

    def setUInt(self,bitOffset,bitCount,value):
        """
        Set a uint. to be deprecated
        """
        bCount = (int)(bitCount / 8)
        if ( bitCount % 8 ) > 0: bCount += 1
        ba = bytearray(bCount)

        for x in range(0,bCount):
            ba[x] = (value >> (x*8)) & 0xFF

        self.set(bitOffset,bitCount,ba)

    def getUInt(self,bitOffset,bitCount):
        """
        Get a uint. to be deprecated
        """
        ba = self.get(bitOffset,bitCount)
        ret = 0

        for x in range(0,len(ba)):
            ret += (ba[x] << (x*8))

        return ret

    def setString(self,value):
        """
        Set a string. to be deprecated
        """
        ba = bytarray(value,'utf-8')
        ba.extend(bytearray(1))

        self.set(0,len(ba)*8,ba)

    def getString(self):
        """
        Get a string. to be deprecated
        """
        ba = self.get(0,self._size*8).rstrip(bytearray(1))
        return(ba.decode('utf-8'))

    def backgroundTransaction(self,type):
        """
        Perform a background transaction
        """
        self._startTransaction(type)

    def blockingTransaction(self,type):
        """
        Perform a blocking transaction
        """
        self._startTransaction(type)
        self._checkTransaction(update=False)

    @property
    def offset(self):
        return self._offset

    @property
    def address(self):
        return self._offset | self._reqOffset()

    @property
    def name(self):
        return self._name

    @property
    def mode(self):
        return self._mode

    @property
    def timeout(self):
        return self._timeout

    @timeout.setter
    def timeout(self,value):
        with self._cond:
            self._waitTransaction()
            self._timeout = value

    @property
    def error(self):
        return self._error

    def _waitTransaction(self):
        """
        Wait while a transaction is pending.
        Set an error on timeout.
        Lock must be held before calling this method
        """
        lid = self._getId()
        while lid > 0:
            self._cond.wait(self._timeout)
            if self._getId() == lid:
                self._endTransaction()
                self._error = rogue.interfaces.memory.TimeoutError
                break
            lid = self._getId()

    def _addVariable(self,var):
        """
        Add a variable to the block
        """
        with self._cond:
            self._waitTransaction()

            # Return false if offset does not match
            if var.offset != self._offset:
                return False

            # Compute the max variable address to determine required size of block
            varBytes = int(math.ceil(float(var.bitOffset + var.bitSize) / 8.0))

            # Link variable to block
            var._block = self
            self._variables.append(var)

            # If variable modes mismatch, set to read/write
            if var.mode != self._mode:
                self._mode = 'RW'

            # Adjust size to hold variable. Underlying class will adjust
            # size to align to minimum protocol access size 
            if self._size < varBytes:
                self._bData.extend(bytearray(varBytes - self._size))
                self._vData.extend(bytearray(varBytes - self._size))
                self._mData.extend(bytearray(varBytes - self._size))
                self._size = varBytes

            # Update verify mask
            if var.mode == 'RW':
                for x in range(var.bitOffset,var.bitOffset+var.bitSize):
                    setBitToBytes(self._mData,x,1)

    def _startTransaction(self,type):
        """
        Start a transaction.
        """
        minSize = self._reqMinAccess()
        tData = None

        with self._cond:
            self._waitTransaction()

            # Adjust size if required
            if (self._size % minSize) > 0:
                newSize = (((int)(self._size / minSize) + 1) * minSize)
                self._bData.extend(bytearray(newSize - self._size))
                self._vData.extend(bytearray(newSize - self._size))
                self._mData.extend(bytearray(newSize - self._size))
                self._size = newSize

            # Return if not enabled
            if not self._device._enable:
                return

            # Setup transaction
            self._doVerify = (type == rogue.interfaces.memory.Verify)
            self._doUpdate = (type == rogue.interfaces.memory.Read)
            self._error    = 0

            # Set data pointer
            tData = self._vData if self._doVerify else self._bData

        # Start transaction outside of lock
        self._reqTransaction(self._offset,tData,type)

    def _doneTransaction(self,tid,error):
        """
        Callback for when transaction is complete
        """
        with self._lock:

            # Make sure id matches
            if tid != self._getId():
                return

            # Clear transaction state
            self._endTransaction()
            self._error = error

            # Check for error
            if error > 0:
                self._doUpdate = False

            # Do verify
            elif self._doVerify:
                for x in range(0,self._size):
                    if (self._vData[x] & self._mData[x]) != (self._bData[x] & self._mData[x]):
                        self._error = rogue.interfaces.memory.VerifyError
                        break

            # Notify waiters
            self._cond.notify()

    def _checkTransaction(self,update):
        """
        Check status of block.
        If update=True notify variables if read
        """
        doUpdate = False
        with self._cond:
            self._waitTransaction()

            # Updated
            doUpdate = update and self._doUpdate
            self._doUpdate = False

            # Error
            if self._error > 0:
                raise BlockError(self)

        # Update variables outside of lock
        if doUpdate: self._updated()

    def _updated(self):
        for variable in self._variables:
            variable._updated()


class Device(Node,rogue.interfaces.memory.Hub):
    """Device class holder. TODO: Update comments"""

<<<<<<< HEAD
    __decorated_commands = []

    def __new__(cls):
        cls.__decorated_commands = super(Device, cls).__decorated_commands
        return super(Device, cls).__new__(cls)

    def __init__(self, name=None, description="", memBase=None, offset=0, hidden=False,
=======
    def __init__(self, name=None, description="", memBase=None, offset=0, hidden=False, parent=None,
>>>>>>> b30abb35
                 variables=None, expand=True, enabled=True, classType='device', **dump):
        """Initialize device class"""
        if name is None:
            name = self.__class__.__name__

        print("Making device {:s}".format(name))

        # Hub.__init__ must be called first for _setSlave to work below
        rogue.interfaces.memory.Hub.__init__(self,offset)

        # Blocks
        self._blocks    = []
        self._enable    = enabled
        self._memBase   = memBase
        self._resetFunc = None
        self.expand     = expand

        # Connect to memory slave
        if memBase: self._setSlave(memBase)

<<<<<<< HEAD
=======
        # Node.__init__ can't be called until after self._memBase is created
        Node.__init__(self, name=name, hidden=hidden, classType=classType, description=description, parent=parent)

>>>>>>> b30abb35
        # Convenience methods
        self.addDevice = ft.partial(self.addNode, Device)
        self.addDevices = ft.partial(self.addNodes, Device)
        self.addVariable = ft.partial(self.addNode, Variable)        
        self.addVariables = ft.partial(self.addNodes, Variable)
        self.addCommand = ft.partial(self.addNode, Command)        
        self.addCommands = ft.partial(self.addNodes, Command)

        # Variable interface to enable flag
        self.add(Variable(name='enable', base='bool', mode='RW',
            setFunction=self._setEnable, getFunction='value=dev._enable',
            description='Determines if device is enabled for hardware access'))

        if variables is not None and isinstance(variables, collections.Iterable):
            if all(isinstance(v, Variable) for v in variables):
                # add the list of Variable objects
                self.add(variables)
            elif all(isinstance(v, dict) for v in variables):
                # create Variable objects from a dict list
                self.add(Variable(**v) for v in variables)

<<<<<<< HEAD
        for cmd in __decorated_commands:
            print cmd
=======
        cmds = sorted((d for d in (getattr(self, c) for c in dir(self)) if hasattr(d, 'PyrogueCommandArgs')),
                      key=lambda x: x.PyrogueCommandOrder)
        for cmd in cmds:
            args = getattr(cmd, 'PyrogueCommandArgs')
            if 'name' not in args:
                args['name'] = cmd.__name__
            self.add(Command(function=cmd, **args))
>>>>>>> b30abb35

    def add(self,node):
        """
        Add node as sub-node in the object
        Device specific implementation to add blocks as required.
        """

        # Special case if list (or iterable of nodes) is passed
        if isinstance(node, collections.Iterable) and all(isinstance(n, Node) for n in node):
            for n in node:
                self.add(n)
            return

        # Call node add
        Node.add(self,node)

        # Adding device whos membase is not yet set
        if isinstance(node,Device) and node._memBase is None:
            node._setSlave(self)

        # Adding variable
        if isinstance(node,Variable) and node.offset is not None:
            if not any(block._addVariable(node) for block in self._blocks):
                self._blocks.append(Block(self,node))

    def hideVariables(self, hidden, variables=None):
        """Hide a list of Variables (or Variable names)"""
        if variables is None:
            variables=self.variables.values()
            
        for v in variables:
            if isinstance(v, Variable):
                v.hidden = hidden;
            elif isinstance(variables[0], str):
                self.variables[v].hidden = hidden

    def setResetFunc(self,func):
        """
        Set function for count, hard or soft reset
        resetFunc(type) 
        where type = 'soft','hard','count'
        """
        self._resetFunc = func

    def _setEnable(self, dev, var, enable):
        """
        Method to update enable in underlying block.
        May be re-implemented in some sub-class to 
        propogate enable to leaf nodes in the tree.
        """
        self._enable = enable

    def _backgroundTransaction(self,type):
        """
        Perform background transactions
        """
        if not self._enable: return

        # Execute all unique beforeReadCmds for reads or verify
        if type == rogue.interfaces.memory.Read or type == rogue.interfaces.memory.Verify:
            cmds = set([v._beforeReadCmd for v in self.variables.values() if v._beforeReadCmd is not None])
            for cmd in cmds:
                cmd()

        # Process local blocks. 
        for block in self._blocks:

            # Only process writes if block is WO or RW
            # Only process reads if block is RO or RW
            # Only process verify if block is RW
            if (type == rogue.interfaces.memory.Write  and (block.mode == 'WO' or block.mode == 'RW')) or \
               (type == rogue.interfaces.memory.Read   and (block.mode == 'RO' or block.mode == 'RW')) or  \
               (type == rogue.interfaces.memory.Verify and block.mode == 'RW'):
                block.backgroundTransaction(type)

        # Process rest of tree
        for key,value in self._nodes.items():
            if isinstance(value,Device):
                value._backgroundTransaction(type)

        # Execute all unique afterWriteCmds for writes
        if type == rogue.interfaces.memory.Write:
            cmds = set([v._afterWriteCmd for v in self.variables.values() if v._afterWriteCmd is not None])
            for cmd in cmds:
                cmd()

    def _checkTransaction(self,update):
        """Check errors in all blocks and generate variable update nofifications"""
        if not self._enable: return

        # Process local blocks
        for block in self._blocks:
            block._checkTransaction(update)

        # Process rest of tree
        for key,value in self._nodes.items():
            if isinstance(value,Device):
                value._checkTransaction(update)

    def _devReset(self,rstType):
        """Generate a count, soft or hard reset"""
        if callable(self._resetFunc):
            self._resetFunc(self,rstType)

        # process remaining blocks
        for key,value in self._nodes.items():
            if isinstance(value,Device):
                value._devReset(rstType)

    def _setTimeout(self,timeout):
        """
        Set timeout value on all devices & blocks
        """

        for block in self._blocks:
            block.timeout = timeout

        for key,value in self._nodes.items():
            if isinstance(value,Device):
                value._setTimeout(timeout)


    def command(self, **kwargs):
        """A Decorator to add inline constructor functions as commands"""
        def _decorator(func):
            if 'name' not in kwargs:
                kwargs['name'] = func.__name__
            def newFunc(dev, var, val):
                if func.func_code.co_argcount == 0:
                    return func
                else:
                    return functools.partial(func, val)
            self.add(Command(function=newFunc, **kwargs))
            return func
        return _decorator


class Root(rogue.interfaces.stream.Master,Device):
    """
    Class which serves as the root of a tree of nodes.
    The root is the interface point for tree level access and updats.
    The root is a stream master which generates frames containing tree
    configuration and status values. This allows confiuration and status
    to be stored in data files.
    """

    def __init__(self, name, description, **dump):
        """Init the node with passed attributes"""

        rogue.interfaces.stream.Master.__init__(self)
        Device.__init__(self, name=name, description=description, classType='root')


        # Keep of list of errors, exposed as a variable
        self._systemLog = ""
        self._sysLogLock = threading.Lock()

        # Polling
        self._pollQueue = PollQueue()

        # Variable update list
        self._updatedDict = odict()
        self._updatedLock = threading.Lock()

        # Variable update listener
        self._varListeners = []

        # Variables
        self.add(Variable(name='systemLog', base='string', mode='RO',
            setFunction=None, getFunction='value=dev._systemLog',
            description='String containing newline seperated system logic entries'))


    def stop(self):
        """Stop the polling thread. Must be called for clean exit."""
        self._pollQueue.stop()

    def addVarListener(self,func):
        """
        Add a variable update listener function.
        The function should accept a dictionary of update
        variables in both yaml and dict form:
            func(yaml,dict)
        """
        self._varListeners.append(func)

    def getYamlStructure(self):
        """Get structure as a yaml string"""
        return dictToYaml({self.name:self._getStructure()},default_flow_style=False)

    def getYamlVariables(self,readFirst,modes=['RW']):
        """
        Get current values as a yaml dictionary.
        modes is a list of variable modes to include.
        If readFirst=True a full read from hardware is performed.
        """
        ret = None

        if readFirst: self._read()
        try:
            ret = dictToYaml({self.name:self._getVariables(modes)},default_flow_style=False)
        except Exception as e:
            self._root._logException(e)

        return ret

    def setOrExecYaml(self,yml,writeEach,modes=['RW']):
        """
        Set variable values or execute commands from a dictionary.
        modes is a list of variable modes to act on.
        writeEach is set to true if accessing a single variable at a time.
        Writes will be performed as each variable is updated. If set to 
        false a bulk write will be performed after all of the variable updates
        are completed. Bulk writes provide better performance when updating a large
        quanitty of variables.
        """
        d = yamlToDict(yml)

        self._initUpdatedVars()

        for key, value in d.items():
            if key == self.name:
                self._setOrExec(value,writeEach,modes)

        self._doneUpdatedVars()

        if not writeEach: self._write()

    def setOrExecPath(self,path,value):
        """
        Set variable values or execute commands from a dictionary.
        Pass the variable or command path and associated value or arg.
        """
        d = {}
        addPathToDict(d,path,value)
        name = path[:path.find('.')]
        yml = dictToYaml(d,default_flow_style=False)
        self.setOrExecYaml(yml,writeEach=True,modes=['RW'])

    def setTimeout(self,timeout):
        """
        Set timeout value on all devices & blocks
        """
        for key,value in self._nodes.items():
            if isinstance(value,Device):
                value._setTimeout(timeout)

    def _updateVarListeners(self, yml, d):
        """Send yaml and dict update to listeners"""
        for f in self._varListeners:
            f(yml,d)

    def _streamYaml(self,yml):
        """
        Generate a frame containing the passed yaml string.
        """
        frame = self._reqFrame(len(yml),True,0)
        b = bytearray(yml,'utf-8')
        frame.write(b,0)
        self._sendFrame(frame)

    def _streamYamlVariables(self,modes=['RW','RO']):
        """
        Generate a frame containing all variables values in yaml format.
        A hardware read is not generated before the frame is generated.
        Vlist can contain an optional list of variale paths to include in the
        stream. If this list is not NULL only these variables will be included.
        """
        self._streamYaml(self.getYamlVariables(False,modes))

    def _initUpdatedVars(self):
        """Initialize the update tracking log before a bulk variable update"""
        with self._updatedLock:
            self._updatedDict = odict()

    def _doneUpdatedVars(self):
        """Stream the results of a bulk variable update and update listeners"""
        with self._updatedLock:
            if self._updatedDict:
                yml = dictToYaml(self._updatedDict,default_flow_style=False)
                self._streamYaml(yml)
                self._updateVarListeners(yml,self._updatedDict)
            self._updatedDict = None


    @command(order=7, name='writeAll', description='Write all values to the hardware')
    def _write(self,dev=None,cmd=None,arg=None):
        """Write all blocks"""
        try:
            self._backgroundTransaction(rogue.interfaces.memory.Write)
            self._backgroundTransaction(rogue.interfaces.memory.Verify)
            self._checkTransaction(update=False)
        except Exception as e:
            self._root._logException(e)

    @command(order=6, name="readAll", description='Read all values from the hardware')
    def _read(self,dev=None,cmd=None,arg=None):
        """Read all blocks"""
        self._initUpdatedVars()
        try:
            self._backgroundTransaction(rogue.interfaces.memory.Read)
            self._checkTransaction(update=True)
        except Exception as e:
            self._root._logException(e)
        self._doneUpdatedVars()

    @command(order=0, name='writeConfig', base='string', description='Write configuration to passed filename in YAML format')
    def _writeConfig(self,dev,cmd,arg):
        """Write YAML configuration to a file. Called from command"""
        try:
            with open(arg,'w') as f:
                f.write(self.getYamlVariables(True,modes=['RW']))
        except Exception as e:
            self._root._logException(e)

    @command(order=1, name='readConfig', base='string', description='Read configuration from passed filename in YAML format')
    def _readConfig(self,dev,cmd,arg):
        """Read YAML configuration from a file. Called from command"""
        try:
            with open(arg,'r') as f:
                self.setOrExecYaml(f.read(),False,['RW'])
        except Exception as e:
            self._root._logException(e)
            
    @command(order=3, name='softReset', description='Generate a soft reset to each device in the tree')
    def _softReset(self,dev,cmd,arg):
        """Generate a soft reset on all devices"""
        self._devReset('soft')

    @command(order=2, name='hardReset', description='Generate a hard reset to each device in the tree')
    def _hardReset(self,dev,cmd,arg):
        """Generate a hard reset on all devices"""
        self._devReset('hard')
        self._clearLog(dev,cmd,arg)

    @command(order=4, name='countReset', description='Generate a count reset to each device in the tree')
    def _countReset(self,dev,cmd,arg):
        """Generate a count reset on all devices"""
        self._devReset('count')
        
    @command(order=5, name='clearLog', description='Clear the message log cntained in the systemLog variable')
    def _clearLog(self,dev,cmd,arg):
        """Clear the system log"""
        with self._sysLogLock:
            self._systemLog = ""
        self.systemLog._updated()

    def _logException(self,exception):
        """Add an exception to the log"""
        #traceback.print_exc(limit=1)
        traceback.print_exc()
        self._addToLog(str(exception))

    def _addToLog(self,string):
        """Add an string to the log"""
        with self._sysLogLock:
            self._systemLog += string
            self._systemLog += '\n'

        self.systemLog._updated()

    def _varUpdated(self,var,value):
        """ Log updated variables"""
        yml = None

        with self._updatedLock:

            # Log is active add to log
            if self._updatedDict is not None:
                addPathToDict(self._updatedDict,var.path,value)

            # Otherwise act directly
            else:
                d = {}
                addPathToDict(d,var.path,value)
                yml = dictToYaml(d,default_flow_style=False)

        if yml:
            self._streamYaml(yml)
            self._updateVarListeners(yml,d)


class DataWriter(Device):
    """Special base class to control data files. TODO: Update comments"""

    def __init__(self, name, description='', hidden=False, **dump):
        """Initialize device class"""

        Device.__init__(self, name=name, description=description,
                        size=0, memBase=None, offset=0, hidden=hidden)

        self.classType    = 'dataWriter'
        self._open        = False
        self._dataFile    = ''
        self._bufferSize  = 0
        self._maxFileSize = 0

        self.add(Variable(name='dataFile', base='string', mode='RW',
            setFunction='dev._dataFile = value', getFunction='value = dev._dataFile',
            description='Data file for storing frames for connected streams.'))

        self.add(Variable(name='open', base='bool', mode='RW',
            setFunction=self._setOpen, getFunction='value = dev._open',
            description='Data file open state'))

        self.add(Variable(name='bufferSize', base='uint', mode='RW',
            setFunction=self._setBufferSize, getFunction='value = dev._bufferSize',
            description='File buffering size. Enables caching of data before call to file system.'))

        self.add(Variable(name='maxFileSize', base='uint', mode='RW',
            setFunction=self._setMaxFileSize, getFunction='value = dev._maxFileSize',
            description='Maximum size for an individual file. Setting to a non zero splits the run data into multiple files.'))

        self.add(Variable(name='fileSize', base='uint', mode='RO', pollInterval=1,
                          setFunction=None, getFunction=self._getFileSize,
                          description='Size of data files(s) for current open session in bytes.'))

        self.add(Variable(name='frameCount', base='uint', mode='RO', pollInterval=1,
            setFunction=None, getFunction=self._getFrameCount,
            description='Frame in data file(s) for current open session in bytes.'))

        self.add(Command(name='autoName', function=self._genFileName,
            description='Auto create data file name using data and time.'))

    def _setOpen(self,dev,var,value):
        """Set open state. Override in sub-class"""
        self._open = value

    def _setBufferSize(self,dev,var,value):
        """Set buffer size. Override in sub-class"""
        self._bufferSize = value

    def _setMaxFileSize(self,dev,var,value):
        """Set max file size. Override in sub-class"""
        self._maxFileSize = value

    def _getFileSize(self,dev,cmd):
        """get current file size. Override in sub-class"""
        return(0)

    def _getFrameCount(self,dev,cmd):
        """get current file frame count. Override in sub-class"""
        return(0)

    def _genFileName(self,dev,cmd,arg):
        """
        Auto create data file name based upon date and time.
        Preserve file's location in path.
        """
        idx = self._dataFile.rfind('/')

        if idx < 0:
            base = ''
        else:
            base = self._dataFile[:idx+1]

        self._dataFile = base
        self._dataFile += datetime.datetime.now().strftime("%Y%m%d_%H%M%S.dat") 
        self.dataFile._updated()

    def _backgroundTransaction(self,type):
        """Force update of non block status variables"""
        if type == rogue.interfaces.memory.Read:
            self.fileSize.get()
            self.frameCount.get()
        Device._backgroundTransaction(self,type)


class RunControl(Device):
    """Special base class to control runs. TODO: Update comments."""

    def __init__(self, name, description='', hidden=False, **dump):
        """Initialize device class"""

        Device.__init__(self, name=name, description=description,
                        size=0, memBase=None, offset=0, hidden=hidden)

        self.classType = 'runControl'
        self._runState = 'Stopped'
        self._runCount = 0
        self._runRate  = '1 Hz'

        self.add(Variable(name='runState', base='enum', mode='RW', enum={0:'Stopped', 1:'Running'},
            setFunction=self._setRunState, getFunction='value = dev._runState',
            description='Run state of the system.'))

        self.add(Variable(name='runRate', base='enum', mode='RW', enum={1:'1 Hz', 10:'10 Hz'},
            setFunction=self._setRunRate, getFunction='value = dev._runRate',
            description='Run rate of the system.'))

        self.add(Variable(name='runCount', base='uint', mode='RO', pollInterval=1,
            setFunction=None, getFunction='value = dev._runCount',
            description='Run Counter updated by run thread.'))

    def _setRunState(self,dev,var,value):
        """
        Set run state. Reimplement in sub-class.
        Enum of run states can also be overriden.
        Underlying run control must update _runCount variable.
        """
        self._runState = value

    def _setRunRate(self,dev,var,value):
        """
        Set run rate. Reimplement in sub-class.
        Enum of run rates can also be overriden.
        """
        self._runRate = value

    def _backgroundTransaction(self,type):
        """Force update of non block status variables"""
        if type == rogue.interfaces.memory.Read:
            self.runCount.get()
        Device._backgroundTransaction(self,type)


def addPathToDict(d, path, value):
    """Helper function to add a path/value pair to a dictionary tree"""
    npath = path
    sd = d

    # Transit through levels
    while '.' in npath:
        base  = npath[:npath.find('.')]
        npath = npath[npath.find('.')+1:]

        if base in sd:
           sd = sd[base]
        else:
           sd[base] = odict()
           sd = sd[base]

    # Add final node
    sd[npath] = value


def treeFromYaml(yml,setFunction,cmdFunction):
    """
    Create structure from yaml.
    """
    d = yamlToDict(yml)
    root = None

    for key, value in d.items():
        root = Root(**value)
        root._addStructure(value,setFunction,cmdFunction)

    return root


def yamlToDict(stream, Loader=yaml.Loader, object_pairs_hook=odict):
    """Load yaml to ordered dictionary"""
    class OrderedLoader(Loader):
        pass
    def construct_mapping(loader, node):
        loader.flatten_mapping(node)
        return object_pairs_hook(loader.construct_pairs(node))
    OrderedLoader.add_constructor(
        yaml.resolver.BaseResolver.DEFAULT_MAPPING_TAG,
        construct_mapping)
    return yaml.load(stream, OrderedLoader)


def dictToYaml(data, stream=None, Dumper=yaml.Dumper, **kwds):
    """Convert ordered dictionary to yaml"""
    class OrderedDumper(Dumper):
        pass
    def _dict_representer(dumper, data):
        return dumper.represent_mapping(
            yaml.resolver.BaseResolver.DEFAULT_MAPPING_TAG,data.items())
    OrderedDumper.add_representer(odict, _dict_representer)
    return yaml.dump(data, stream, OrderedDumper, **kwds)

def setBitToBytes(ba, bitOffset, value):
    """
    Set a bit to a specific location in an array of bytes
    """
    byte = int(bitOffset / 8)
    bit  = bitOffset % 8

    if value > 0:
        ba[byte] |= (1 << bit)
    else:
        ba[byte] &= (0xFF ^ (1 << bit))

def getBitFromBytes(ba, bitOffset):
    """
    Get a bit from a specific location in an array of bytes
    """
    byte = int(bitOffset / 8)
    bit  = bitOffset % 8

    return ((ba[byte] >> bit) & 0x1)




class PollQueue(object):

    Entry = collections.namedtuple('PollQueueEntry', ['readTime', 'count', 'interval', 'block'])

    def __init__(self):
        self._pq = [] # The heap queue
        self._entries = {} # {Block/Variable: Entry} mapping to look up if a block is already in the queue
        self._counter = itertools.count()
        self._lock = threading.RLock()
        self._update = threading.Condition()
        self._run = True
        self._pollThread = threading.Thread(target=self._poll)
        self._pollThread.start()
        print("PollQueue Started")

    def _addEntry(self, block, interval):
        with self._lock:
            timedelta = datetime.timedelta(seconds=interval)
            # new entries are always polled first immediately 
            # (rounded up to the next second)
            readTime = datetime.datetime.now()
            readTime = readTime.replace(second=readTime.second+1, microsecond=0)
            entry = PollQueue.Entry(readTime, next(self._counter), timedelta, block)
            self._entries[block] = entry
            heapq.heappush(self._pq, entry)
            # Wake up the thread
            with self._update:
                self._update.notify()            

    def updatePollInterval(self, var):
        with self._lock:

            # Special case: Variable has no block and just depends on other variables
            # Then do update on each dependency instead
            if var._block is None:
                if len(var.dependencies) > 0:
                    for dep in var.dependencies:
                        if dep.pollInterval == 0 or var.pollInterval < dep.pollInterval:
                            dep.pollInterval = var.pollInterval

                else:
                    # Special case for variables without a block
                    # Add the variable itself
                    if var in self._entries.keys():
                        self._entries[var].block = None
                    self._addEntry(var, var.pollInterval)
                return
            
            if var._block in self._entries.keys():
                oldInterval = self._entries[var._block].interval
                blockVars = [v for v in var._block._variables if v.pollInterval > 0]
                if len(blockVars) > 0:
                    newInterval = min(blockVars, key=lambda x: x.pollInterval)
                    # If block interval has changed, invalidate the current entry for the block
                    # and re-add it with the new interval
                    if newInterval != oldInterval:
                        self._entries[var._block].block = None
                        self._addEntry(var._block, newInterval)
                else:
                    # No more variables belong to block entry, can remove it
                    self._entries[var._block].blocks = None
            else:
                # Pure entry add
                self._addEntry(var._block, var.pollInterval)
                     
    def _poll(self):
        """Run by the poll thread"""
        while True:
            now = datetime.datetime.now()
            
            if self.empty() is True:
                # Sleep until woken
                with self._update:
                    self._update.wait()
            else:
                # Sleep until the top entry is ready to be polled
                # Or a new entry is added by updatePollInterval
                readTime = self.peek().readTime
                waitTime = (readTime - now).total_seconds()
                with self._update:
                    self._update.wait(waitTime)
                
            with self._lock:
                # Stop the thread if someone set run to False
                if self._run is False:
                    print("PollQueue thread exiting")
                    return

                # Pop all timed out entries from the queue
                now = datetime.datetime.now()                
                blockEntries = []
                for entry in self._expiredEntries(now):
                    if isinstance(entry.block, Block):
                        entry.block._startTransaction(rogue.interfaces.memory.Read)
                    else:
                        # Hack for handling local variables
                        entry.block.get(read=True)
                        
                    # Update the entry with new read time
                    entry = entry._replace(readTime=(entry.readTime + entry.interval),
                                           count=next(self._counter))
                    # Push the updated entry back into the queue
                    heapq.heappush(self._pq, entry)


                # Wait for reads to be done
                for entry in blockEntries:
                    entry.block._checkTransaction(update=True)

    def _expiredEntries(self, time=None):
        """An iterator of all entries that expire by a given time. 
        Use datetime.now() if no time provided. Each entry is popped from the queue before being 
        yielded by the iterator
        """
        with self._lock:
            if time == None:
                time = datetime.datetime.now()
            while self.empty() is False and self.peek().readTime <= time:
                entry = heapq.heappop(self._pq)
                if entry.block is not None:
                    yield entry

                
    def peek(self):
        with self._lock:
            if self.empty() is False:
                return self._pq[0]
            else:
                return None

    def empty(self):
        with self._lock:
            return len(self._pq)==0

    def stop(self):
        with self._lock, self._update:
            self._run = False
            self._update.notify()

                    <|MERGE_RESOLUTION|>--- conflicted
+++ resolved
@@ -28,11 +28,8 @@
 import traceback
 import re
 import functools as ft
-<<<<<<< HEAD
-=======
 import itertools
 import heapq
->>>>>>> b30abb35
 
 def streamConnect(source, dest):
     """
@@ -701,15 +698,9 @@
 class Command(Variable):
     """Command holder: Subclass of variable with callable interface"""
 
-<<<<<<< HEAD
-    def __init__(self, base='None', mode='CMD', function=None, **kwargs):
-
-        Variable.__init__(self, base=base, mode=mode, **kwargs)
-=======
     def __init__(self, parent=None, base='None', mode='CMD', function=None, **kwargs):
 
         Variable.__init__(self, base=base, mode=mode, parent=parent, **kwargs)
->>>>>>> b30abb35
 
         self.classType = 'command'
         self._function = function if function is not None else Command.nothing
@@ -781,24 +772,8 @@
         func.PyrogueCommandOrder = order
         func.PyrogueCommandArgs = cmdArgs
         return func
-<<<<<<< HEAD
-    return decorator
-
-def command2(func):
-    if getattr(func, 'PyrogueCommand', False):
-        return func
-
-    def wrapper(*args, **kwargs):
-        return func(*args, **kwargs)
-    
-    wrapper.PyrogueCommand = True
-
-    return wrapper
-
-=======
     return wrapper
 ################################
->>>>>>> b30abb35
 
 class BlockError(Exception):
     """ Exception for memory access errors."""
@@ -1130,17 +1105,7 @@
 class Device(Node,rogue.interfaces.memory.Hub):
     """Device class holder. TODO: Update comments"""
 
-<<<<<<< HEAD
-    __decorated_commands = []
-
-    def __new__(cls):
-        cls.__decorated_commands = super(Device, cls).__decorated_commands
-        return super(Device, cls).__new__(cls)
-
-    def __init__(self, name=None, description="", memBase=None, offset=0, hidden=False,
-=======
     def __init__(self, name=None, description="", memBase=None, offset=0, hidden=False, parent=None,
->>>>>>> b30abb35
                  variables=None, expand=True, enabled=True, classType='device', **dump):
         """Initialize device class"""
         if name is None:
@@ -1161,12 +1126,9 @@
         # Connect to memory slave
         if memBase: self._setSlave(memBase)
 
-<<<<<<< HEAD
-=======
         # Node.__init__ can't be called until after self._memBase is created
         Node.__init__(self, name=name, hidden=hidden, classType=classType, description=description, parent=parent)
 
->>>>>>> b30abb35
         # Convenience methods
         self.addDevice = ft.partial(self.addNode, Device)
         self.addDevices = ft.partial(self.addNodes, Device)
@@ -1188,10 +1150,6 @@
                 # create Variable objects from a dict list
                 self.add(Variable(**v) for v in variables)
 
-<<<<<<< HEAD
-        for cmd in __decorated_commands:
-            print cmd
-=======
         cmds = sorted((d for d in (getattr(self, c) for c in dir(self)) if hasattr(d, 'PyrogueCommandArgs')),
                       key=lambda x: x.PyrogueCommandOrder)
         for cmd in cmds:
@@ -1199,7 +1157,6 @@
             if 'name' not in args:
                 args['name'] = cmd.__name__
             self.add(Command(function=cmd, **args))
->>>>>>> b30abb35
 
     def add(self,node):
         """
