--- conflicted
+++ resolved
@@ -13,22 +13,6 @@
 if sys.version_info < MIN_PYTHON:
     raise Exception("Python %s.%s or later is required.\n" % MIN_PYTHON)
 
-<<<<<<< HEAD
-from pyrogue._Node            import *
-from pyrogue._Block           import *
-from pyrogue._Model           import *
-from pyrogue._Variable        import *
-from pyrogue._Command         import *
-from pyrogue._Device          import *
-from pyrogue._Memory          import *
-from pyrogue._Root            import *
-from pyrogue._PollQueue       import *
-from pyrogue._Process         import *
-from pyrogue._DataWriter      import *
-from pyrogue._RunControl      import *
-from pyrogue._DataReceiver    import *
-from pyrogue._HelperFunctions import *
-=======
 from pyrogue._Node      import *
 from pyrogue._Block     import *
 from pyrogue._Model     import *
@@ -42,134 +26,7 @@
 from pyrogue._DataWriter   import *
 from pyrogue._RunControl   import *
 from pyrogue._DataReceiver import *
-
-def addLibraryPath(path):
-    """
-    Append the past string or list of strings to the python library path.
-    Passed strings can either be relative: ../path/to/library
-    or absolute: /path/to/library
-    """
-    base = os.path.dirname(sys.argv[0])
-
-    # If script was not started with ./
-    if base == '': base = '.'
-
-    # Allow either a single string or list to be passed
-    if not isinstance(path,list):
-        path = [path]
-
-    for p in path:
-
-        # Full path
-        if p[0] == '/':
-            np = p
-
-        # Relative path
-        else:
-            np = base + '/' + p
-
-        # Verify directory or archive exists and is readable
-        if '.zip/' in np:
-            tst = np[:np.find('.zip/')+4]
-        else:
-            tst = np
-
-        if not os.access(tst,os.R_OK):
-            raise Exception("Library path {} does not exist or is not readable".format(tst))
-        sys.path.append(np)
-
-def waitCntrlC():
-    """Helper Function To Wait For Cntrl-c"""
-
-    class monitorSignal(object):
-        def __init__(self):
-            self.runEnable = True
-
-        def receiveSignal(self,*args):
-            print("Got SIGTERM, exiting")
-            self.runEnable = False
-
-    mon = monitorSignal()
-    signal.signal(signal.SIGTERM, mon.receiveSignal)
-
-    print(f"Running. Hit cntrl-c or send SIGTERM to {os.getpid()} to exit.")
-    try:
-        while mon.runEnable:
-            time.sleep(0.5)
-    except KeyboardInterrupt:
-        print("Got cntrl-c, exiting")
-        return
-
-def streamConnect(source, dest):
-    """
-    Attach the passed dest object to the source a stream.
-    Connect source and destination stream devices.
-    source is either a stream master sub class or implements
-    the _getStreamMaster call to return a contained master.
-    Similiarly dest is either a stream slave sub class or implements
-    the _getStreamSlave call to return a contained slave.
-    """
-
-    # Is object a native master or wrapped?
-    if isinstance(source,rogue.interfaces.stream.Master):
-        master = source
-    else:
-        master = source._getStreamMaster()
-
-    # Is object a native slave or wrapped?
-    if isinstance(dest,rogue.interfaces.stream.Slave):
-        slave = dest
-    else:
-        slave = dest._getStreamSlave()
-
-    master._addSlave(slave)
-
-
-def streamTap(source, tap):
-    """
-    DEPRECATED!
-    """
-    #print("******** Stream TAP is deprecated. Use streamConnect instead. ********")
-    streamConnect(source,tap)
-
-
-def streamConnectBiDir(deviceA, deviceB):
-    """
-    Connect deviceA and deviceB as end points to a
-    bi-directional stream. This method calls the
-    streamConnect method to perform the actual connection. 
-    See streamConnect description for object requirements.
-    """
-
-    streamConnect(deviceA,deviceB)
-    streamConnect(deviceB,deviceA)
-
-
-def busConnect(source,dest):
-    """
-    Connect the source object to the dest object for 
-    memory accesses. 
-    source is either a memory master sub class or implements
-    the _getMemoryMaster call to return a contained master.
-    Similiarly dest is either a memory slave sub class or implements
-    the _getMemorySlave call to return a contained slave.
-    """
-
-    # Is object a native master or wrapped?
-    if isinstance(source,rogue.interfaces.memory.Master):
-        master = source
-    else:
-        master = source._getMemoryMaster()
-
-    # Is object a native slave or wrapped?
-    if isinstance(dest,rogue.interfaces.memory.Slave):
-        slave = dest
-    else:
-        slave = dest._getMemorySlave()
-
-    master._setSlave(slave)
-
->>>>>>> 7babd9d6
+from pyrogue._HelperFunctions import *
 
 # Add __version__ attribute with the module version number
 __version__ = rogue.Version.pythonVersion()
