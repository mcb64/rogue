#-----------------------------------------------------------------------------
# Title      : PyRogue base module - Root Class
#-----------------------------------------------------------------------------
# This file is part of the rogue software platform. It is subject to
# the license terms in the LICENSE.txt file found in the top-level directory
# of this distribution and at:
#    https://confluence.slac.stanford.edu/display/ppareg/LICENSE.html.
# No part of the rogue software platform, including this file, may be
# copied, modified, propagated, or distributed except according to the terms
# contained in the LICENSE.txt file.
#-----------------------------------------------------------------------------
import sys
import os
import glob
import rogue
import rogue.interfaces.memory as rim
import threading
from collections import OrderedDict as odict
import logging
import pyrogue as pr
import pyrogue.interfaces
import functools as ft
import time
import queue
import jsonpickle
import zipfile
import traceback
import datetime
from contextlib import contextmanager

SystemLogInit = '[]'


class RootLogHandler(logging.Handler):
    """ Class to listen to log entries and add them to syslog variable"""
    def __init__(self,*, root):
        logging.Handler.__init__(self)
        self._root = root

    def emit(self,record):

        if not self._root.running:
            return

        with self._root.updateGroup():
            try:
                se = { 'created'     : record.created,
                       'name'        : record.name,
                       'message'     : str(record.msg),
                       'exception'   : None,
                       'traceBack'   : None,
                       'levelName'   : record.levelname,
                       'levelNumber' : record.levelno }

                if record.exc_info is not None:
                    se['exception'] = record.exc_info[0].__name__
                    se['traceBack'] = []

                    for tb in traceback.format_tb(record.exc_info[2]):
                        se['traceBack'].append(tb.rstrip())

                # System log is a running json encoded list
                # Need to remove list terminator ']' and add new entry + list terminator
                with self._root.SystemLog.lock:
                    msg =  self._root.SystemLog.value()[:-1]

                    # Only add a comma and return if list is not empty
                    if len(msg) > 1:
                        msg += ',\n'

                    msg += jsonpickle.encode(se) + ']'
<<<<<<< HEAD
                    #self._root.SystemLog.set(msg)
                    print(f"Error: {msg}")
=======
                    self._root.SystemLog.set(msg)
                    #print(f"Error: {msg}")
>>>>>>> db266771

                # Log to database
                if self._root._sqlLog is not None:
                    self._root._sqlLog.logSyslog(se)

            except Exception as e:
                print("-----------Error Logging Exception -------------")
                print(e)
                print(traceback.print_exc(file=sys.stdout))
                print("-----------Original Error-----------------------")
                print(self.format(record))
                print("------------------------------------------------")


class Root(rogue.interfaces.stream.Master,pr.Device):
    """
    Class which serves as the root of a tree of nodes.
    The root is the interface point for tree level access and updates.
    The root is a stream master which generates frames containing tree
    configuration and status values. This allows configuration and status
    to be stored in data files.
    """

    def __enter__(self):
        """Root enter."""

        if self._running:
            print("")
            print("=======================================================================")
            print("Detected 'with Root() as root' call after start() being called in")
            print("Root's __init__ method. It is no longer recommended to call")
            print("start() in a Root class's init() method! Instead start() should")
            print("be re-implemented to startup sub-modules such as epics!")
            print("=======================================================================")
        else:
            self.start()
        return self

    def __exit__(self, exc_type, exc_value, traceback):
        """Root exit."""
        self.stop()

    def __init__(self, *,
                 name=None,
                 description='',
                 expand=True,
                 timeout=1.0,
                 initRead=False,
                 initWrite=False,
                 pollEn=True,
                 serverPort=0,  # 9099 is the default, 0 for auto
                 sqlUrl=None,
                 streamIncGroups=None,
                 streamExcGroups=['NoStream'],
                 sqlIncGroups=None,
                 sqlExcGroups=['NoSql']):
        """Init the node with passed attributes"""
        rogue.interfaces.stream.Master.__init__(self)

        # Store startup parameters
        self._timeout         = timeout
        self._initRead        = initRead
        self._initWrite       = initWrite
        self._pollEn          = pollEn
        self._serverPort      = serverPort
        self._sqlUrl          = sqlUrl
        self._streamIncGroups = streamIncGroups
        self._streamExcGroups = streamExcGroups
        self._sqlIncGroups    = sqlIncGroups
        self._sqlExcGroups    = sqlExcGroups
        self._doHeartbeat     = True # Backdoor flag

        # Create log listener to add to SystemLog variable
        formatter = logging.Formatter("%(msg)s")
        handler = RootLogHandler(root=self)
        handler.setFormatter(formatter)
        self._logger = logging.getLogger('pyrogue')
        self._logger.addHandler(handler)

        # Running status
        self._running = False

        # Polling worker
        self._pollQueue = self._pollQueue = pr.PollQueue(root=self)

        # Zeromq server
        self._zmqServer  = None

        # List of variable listeners
        self._varListeners  = []
        self._varListenLock = threading.Lock()

        # Variable update worker
        self._updateQueue = queue.Queue()
        self._updateThread = None
        self._updateLock   = threading.Lock()
        self._updateCount  = {}
        self._updateList   = {}

        # SQL URL
        self._sqlLog = None

        # Init
        pr.Device.__init__(self, name=name, description=description, expand=expand)

        # Variables
        self.add(pr.LocalVariable(name='RogueVersion', value=rogue.Version.current(), mode='RO', hidden=False,
                 description='Rogue Version String'))

        self.add(pr.LocalVariable(name='RogueDirectory', value=os.path.dirname(pr.__file__), mode='RO', hidden=False,
                 description='Rogue Library Directory'))

        self.add(pr.LocalVariable(name='SystemLog', value=SystemLogInit, mode='RO', hidden=True, groups=['NoStream','NoSql','NoState'],
            description='String containing newline separated system logic entries'))

        self.add(pr.LocalVariable(name='ForceWrite', value=False, mode='RW', hidden=True,
            description='Configuration Flag To Always Write Non Stale Blocks For WriteAll, LoadConfig and setYaml'))

        self.add(pr.LocalVariable(name='InitAfterConfig', value=False, mode='RW', hidden=True,
            description='Configuration Flag To Execute Initialize after LoadConfig or setYaml'))

        self.add(pr.LocalVariable(name='Time', value=0.0, mode='RO', hidden=True,
                 description='Current Time In Seconds Since EPOCH UTC'))

        self.add(pr.LinkVariable(name='LocalTime', value='', mode='RO', groups=['NoStream','NoSql','NoState'],
                 linkedGet=lambda: time.strftime("%Y-%m-%d %H:%M:%S %Z", time.localtime(self.Time.value())),
                 dependencies=[self.Time], description='Local Time'))

        self.add(pr.LocalVariable(name='PollEn', value=False, mode='RW',groups=['NoStream','NoSql','NoState'],
                                  localSet=lambda value: self._pollQueue.pause(not value),
                                  localGet=lambda: not self._pollQueue.paused()))

        # Commands
        self.add(pr.LocalCommand(name='WriteAll', function=self._write, hidden=True,
                                 description='Write all values to the hardware'))

        self.add(pr.LocalCommand(name="ReadAll", function=self._read, hidden=True,
                                 description='Read all values from the hardware'))

        self.add(pr.LocalCommand(name='SaveState', value='',
                                 function=lambda arg: self.saveYaml(name=arg,
                                                                    readFirst=True,
                                                                    modes=['RW','RO','WO'],
                                                                    incGroups=None,
                                                                    excGroups='NoState',
                                                                    autoPrefix='state',
                                                                    autoCompress=True),
                                 hidden=True,
                                 description='Save state to passed filename in YAML format'))

        self.add(pr.LocalCommand(name='SaveConfig', value='',
                                 function=lambda arg: self.saveYaml(name=arg,
                                                                    readFirst=True,
                                                                    modes=['RW','WO'],
                                                                    incGroups=None,
                                                                    excGroups='NoConfig',
                                                                    autoPrefix='config',
                                                                    autoCompress=False),
                                 hidden=True,
                                 description='Save configuration to passed filename in YAML format'))

        self.add(pr.LocalCommand(name='LoadConfig', value='',
                                 function=lambda arg: self.loadYaml(name=arg,
                                                                    writeEach=False,
                                                                    modes=['RW','WO'],
                                                                    incGroups=None,
                                                                    excGroups='NoConfig'),
                                 hidden=True,
                                 description='Read configuration from passed filename in YAML format'))

        self.add(pr.LocalCommand(name='Initialize', function=self.initialize, hidden=True,
                                 description='Generate a soft reset to each device in the tree'))

        self.add(pr.LocalCommand(name='HardReset', function=self.hardReset, hidden=True,
                                 description='Generate a hard reset to each device in the tree'))

        self.add(pr.LocalCommand(name='CountReset', function=self.countReset, hidden=True,
                                 description='Generate a count reset to each device in the tree'))

        self.add(pr.LocalCommand(name='ClearLog', function=self._clearLog, hidden=True,
                                 description='Clear the message log contained in the SystemLog variable'))

        self.add(pr.LocalCommand(name='SetYamlConfig', value='',
                                 function=lambda arg: self.setYaml(yml=arg,
                                                                   writeEach=False,
                                                                   modes=['RW','WO'],
                                                                   incGroups=None,
                                                                   excGroups='NoConfig'),
                                 hidden=True,
                                 description='Set configuration from passed YAML string'))

        self.add(pr.LocalCommand(name='GetYamlConfig', value=True, retValue='',
                                 function=lambda arg: self.getYaml(readFirst=arg,
                                                                   modes=['RW','WO'],
                                                                   incGroups=None,
                                                                   excGroups='NoConfig'),
                                 hidden=True,
                                 description='Get current configuration as YAML string. Pass read first arg.'))

        self.add(pr.LocalCommand(name='GetYamlState', value=True, retValue='',
                                 function=lambda arg: self.getYaml(readFirst=arg,
                                                                   modes=['RW','RO','WO'],
                                                                   incGroups=None,
                                                                   excGroups='NoState'),
                                 hidden=True,
                                 description='Get current state as YAML string. Pass read first arg.'))

        self.add(pr.LocalCommand(name='Restart', function=self._restart,
                                 description='Restart and reload the server application'))

        self.add(pr.LocalCommand(name='Exit', function=self._exit,
                                 description='Exit the server application'))

    def start(self, **kwargs):
        """Setup the tree. Start the polling thread."""

        if self._running:
            raise pr.NodeError("Root is already started! Can't restart!")

        # Deprecation Warning
        if len(kwargs) != 0:
            print("")
            print("==========================================================")
            print(" Passing startup args in start() method is now deprecated.")
            print(" Startup args should now be passed to the root creator.   ")
            print("    Example: pyrogue.Root(timeout=1.0, pollEn=True)       ")
            print("==========================================================")

            # Override startup parameters if passed in start()
            if 'streamIncGroups' in kwargs:
                self._streamIncGroups = kwargs['streamIncGroups']
            if 'streamExcGroups' in kwargs:
                self._streamExcGroups = kwargs['streamExcGroups']
            if 'sqlIncGroups'    in kwargs:
                self._sqlIncGroups    = kwargs['sqlIncGroups']
            if 'sqlExcGroups'    in kwargs:
                self._sqlExcGroups    = kwargs['sqlExcGroups']
            if 'timeout'         in kwargs:
                self._timeout         = kwargs['timeout']
            if 'initRead'        in kwargs:
                self._initRead        = kwargs['initRead']
            if 'initWrite'       in kwargs:
                self._initWrite       = kwargs['initWrite']
            if 'pollEn'          in kwargs:
                self._pollEn          = kwargs['pollEn']
            if 'serverPort'      in kwargs:
                self._serverPort      = kwargs['serverPort']
            if 'sqlUrl'          in kwargs:
                self._sqlUrl          = kwargs['sqlUrl']

        # Call special root level rootAttached
        self._rootAttached()

        # Get full list of Devices and Blocks
        tmpList = []
        for d in self.deviceList:
            tmpList.append(d)
            for b in d._blocks:
                if isinstance(b, rim.Block):
                    tmpList.append(b)

        # Sort the list by address/size
        tmpList.sort(key=lambda x: (x._reqSlaveId(), x.address, x.size))

        # Look for overlaps
        for i in range(1,len(tmpList)):

            self._log.debug("Comparing {} with address={:#x} to {} with address={:#x} and size={}".format(
                            tmpList[i].path,  tmpList[i].address,
                            tmpList[i-1].path,tmpList[i-1].address, tmpList[i-1].size))

            # Detect overlaps
            if (tmpList[i].size != 0) and (tmpList[i]._reqSlaveId() == tmpList[i-1]._reqSlaveId()) and \
               (tmpList[i].address < (tmpList[i-1].address + tmpList[i-1].size)):

                # Allow overlaps between Devices and Blocks if the Device is an ancestor of the Block and the block allows overlap.
                # Check for instances when device comes before block and when block comes before device
                if (not (isinstance(tmpList[i-1],pr.Device) and isinstance(tmpList[i],rim.Block) and (tmpList[i].path.find(tmpList[i-1].path) == 0 and tmpList[i].overlapEn))) and \
                        (not (isinstance(tmpList[i],pr.Device) and isinstance(tmpList[i-1],rim.Block) and (tmpList[i-1].path.find(tmpList[i].path) == 0 and tmpList[i-1].overlapEn))):

                    raise pr.NodeError("{} at address={:#x} overlaps {} at address={:#x} with size={}".format(
                                       tmpList[i].path,tmpList[i].address,
                                       tmpList[i-1].path,tmpList[i-1].address,tmpList[i-1].size))

        # Set timeout if not default
        if self._timeout != 1.0:
            for key,value in self._nodes.items():
                value._setTimeout(self._timeout)

        # Start ZMQ server if enabled
        if self._serverPort is not None:
            self._zmqServer  = pr.interfaces.ZmqServer(root=self,addr="*",port=self._serverPort)
            self._serverPort = self._zmqServer.port()
            print("start: Started zmqServer on port %d" % self._serverPort)

        # Start sql interface
        if self._sqlUrl is not None:
            self._sqlLog = pr.interfaces.SqlLogger(self._sqlUrl)

        # Start update thread
        self._running = True
        self._updateThread = threading.Thread(target=self._updateWorker)
        self._updateThread.start()

        # Read current state
        if self._initRead:
            self._read()

        # Commit default values
        # Read did not override defaults because set values are cached
        if self._initWrite:
            self._write()

        # Start poller if enabled
        self._pollQueue._start()
        self.PollEn.set(self._pollEn)

        self._heartbeat()

    def stop(self):
        """Stop the polling thread. Must be called for clean exit."""
        self._running = False
        self._updateQueue.put(None)
        self._updateThread.join()

        if self._pollQueue:
            self._pollQueue.stop()

        if self._zmqServer is not None:
            self._zmqServer.close()

        if self._sqlLog is not None:
            self._sqlLog.stop()

    @property
    def serverPort(self):
        return self._serverPort

    @pr.expose
    @property
    def running(self):
        return self._running

    def addVarListener(self,func):
        """
        Add a variable update listener function.
        The variable and value structure will be passed as args: func(path,varValue)
        """
        with self._varListenLock:
            self._varListeners.append(func)

    @pr.expose
    def get(self,path):
        obj = self.getNode(path)
        return obj.get()

    @pr.expose
    def getDisp(self,path):
        obj = self.getNode(path)
        return obj.getDisp()

    @pr.expose
    def value(self,path):
        obj = self.getNode(path)
        return obj.value()

    @pr.expose
    def valueDisp(self,path):
        obj = self.getNode(path)
        return obj.valueDisp()

    @pr.expose
    def set(self,path,value):
        obj = self.getNode(path)
        return obj.set(value)

    @pr.expose
    def setDisp(self,path,value):
        obj = self.getNode(path)
        return obj.setDisp(value)

    @pr.expose
    def exec(self,path,arg):
        obj = self.getNode(path)
        return obj(arg)

    @contextmanager
    def updateGroup(self):
        tid = threading.get_ident()

        # At with call
        with self._updateLock:
            if tid not in self._updateCount:
                self._updateList[tid] = {}
                self._updateCount[tid] = 0

            self._updateCount[tid] += 1

        try:
            yield
        finally:

            # After with is done
            with self._updateLock:
                if self._updateCount[tid] == 1:
                    self._updateCount[tid] = 0
                    self._updateQueue.put(self._updateList[tid])
                    self._updateList[tid] = {}
                else:
                    self._updateCount[tid] -= 1

    @contextmanager
    def pollBlock(self):

        # At with call
        self._pollQueue._blockIncrement()

        # Return to block within with call
        try:
            yield
        finally:

            # After with is done
            self._pollQueue._blockDecrement()

    @pr.expose
    def waitOnUpdate(self):
        """
        Wait until all update queue items have been processed.
        """
        self._updateQueue.join()

    def hardReset(self):
        """Generate a hard reset on all devices"""
        super().hardReset()
        self._clearLog()

    def __reduce__(self):
        return pr.Node.__reduce__(self)

    @ft.lru_cache(maxsize=None)
    def getNode(self,path):
        obj = self

        if '.' in path:
            lst = path.split('.')

            if lst[0] != self.name and lst[0] != 'root':
                return None

            for a in lst[1:]:
                if not hasattr(obj,'node'):
                    return None
                obj = obj.node(a)

        elif path != self.name and path != 'root':
            return None

        return obj

    @pr.expose
    def saveAddressMap(self,fname,headerEn=False):

        # First form header
        # Changing these names here requires changing the createVariable() method in LibraryBase.cpp
        header  = "Path\t"
        header += "TypeStr\t"
        header += "Address\t"
        header += "Offset\t"
        header += "Mode\t"
        header += "BitOffset\t"
        header += "BitSize\t"
        header += "Minimum\t"
        header += "Maximum\t"
        header += "Enum\t"
        header += "OverlapEn\t"
        header += "Verify\t"
        header += "ModelId\t"
        header += "ByteReverse\t"
        header += "BitReverse\t"
        header += "BinPoint\t"
        header += "BulkEn\t"
        header += "UpdateNotify\t"
        header += "MemBaseName\t"
        header += "BlockName\t"
        header += "BlockSize\t"
        header += "Description"

        lines = []
        for v in self.variableList:
            if v.isinstance(pr.RemoteVariable):
                data  = "{}\t".format(v.path)
                data += "{}\t".format(v.typeStr)
                data += "{:#x}\t".format(v.address)
                data += "{:#x}\t".format(v.offset)
                data += "{}\t".format(v.mode)
                data += "{}\t".format(v.bitOffset)
                data += "{}\t".format(v.bitSize)
                data += "{}\t".format(v.minimum)
                data += "{}\t".format(v.maximum)
                data += "{}\t".format(v.enum)
                data += "{}\t".format(v.overlapEn)
                data += "{}\t".format(v.verify)
                data += "{}\t".format(v._base.modelId)
                data += "{}\t".format(v._base.isBigEndian)
                data += "{}\t".format(v._base.bitReverse)
                data += "{}\t".format(v._base.binPoint)
                data += "{}\t".format(v.bulkEn)
                data += "{}\t".format(v.updateNotify)
                data += "{}\t".format(v._block._reqSlaveName())
                data += "{}\t".format(v._block.path)
                data += "{:#x}\t".format(v._block.size)
                data += "{}".format(v.description)
                lines.append(data)

        try:
            with open(fname,'w') as f:
<<<<<<< HEAD

                if headerEn:
                    f.write('// #############################################\n')
                    f.write('// Auto Generated Header File From Rogue\n')
                    f.write('// #############################################\n')
                    f.write('#ifndef __ROGUE_ADDR_MAP_H__\n')
                    f.write('#define __ROGUE_ADDR_MAP_H__\n\n')
                    f.write(f'#define ROGUE_ADDR_MAP "{header}|"\\\n')

                    for line in lines:
                        f.write(f'     "{line}|"\\\n')

                    f.write('\n#endif\n')
                else:
                    f.write(header + '\n')
                    for line in lines:
                        f.write(line + '\n')
=======
                f.write("Path\t")
                f.write("TypeStr\t")
                f.write("MemBaseName\t")
                f.write("Full Address\t")
                f.write("Offset\t")
                f.write("Mode\t")
                f.write("Bit Offset\t")
                f.write("Bit Size\t")
                f.write("Minimum\t")
                f.write("Maximum\t")
                f.write("Enum\t")
                f.write("Description\n")

                for v in self.variableList:
                    if v.isinstance(pr.RemoteVariable):
                        f.write("{}\t".format(v.path))
                        f.write("{}\t".format(v.typeStr))
                        f.write("{}\t".format(v._block._reqSlaveName()))
                        f.write("{:#x}\t".format(v.address))
                        f.write("{:#x}\t".format(v.offset))
                        f.write("{}\t".format(v.mode))
                        f.write("{}\t".format(v.bitOffset))
                        f.write("{}\t".format(v.bitSize))
                        f.write("{}\t".format(v.minimum))
                        f.write("{}\t".format(v.maximum))
                        f.write("{}\t".format(v.enum))
                        f.write("{}\n".format(v.description))
>>>>>>> db266771

        except Exception as e:
            pr.logException(self._log,e)

    @pr.expose
    def saveVariableList(self,fname,polledOnly=False,incGroups=None):
        try:
            with open(fname,'w') as f:
                f.write("Path\t")
                f.write("TypeStr\t")
                f.write("Mode\t")
                f.write("Enum\t")
                f.write("PollInterval\t")
                f.write("Groups\t")
                f.write("Description\n")

                for v in self.variableList:
                    if ((not polledOnly) or (v.pollInterval > 0)) and v.filterByGroup(incGroups=incGroups,excGroups=None):
                        f.write("{}\t".format(v.path))
                        f.write("{}\t".format(v.typeStr))
                        f.write("{}\t".format(v.mode))
                        f.write("{}\t".format(v.enum))
                        f.write("{}\t".format(v.pollInterval))
                        f.write("{}\t".format(v.groups))
                        f.write("{}\n".format(v.description))

        except Exception as e:
            pr.logException(self._log,e)

    def _heartbeat(self):
        if self._running and self._doHeartbeat:
            with self.updateGroup():
                threading.Timer(1.0,self._heartbeat).start()
                self.Time.set(time.time())

    def _exit(self):
        self.stop()
        exit()

    def _restart(self):
        self.stop()
        py = sys.executable
        os.execl(py, py, *sys.argv)

    def _rootAttached(self):
        self._parent = self
        self._root   = self
        self._path   = self.name

        for key,value in self._nodes.items():
            value._rootAttached(self,self)

        self._buildBlocks()

        # Some variable initialization can run until the blocks are built
        for v in self.variables.values():
            v._finishInit()

    def _sendYamlFrame(self,yml):
        """
        Generate a frame containing the passed string.
        """
        b = bytearray(yml,'utf-8')
        frame = self._reqFrame(len(b),True)
        frame.write(b,0)
        self._sendFrame(frame)

    def streamYaml(self,modes=['RW','RO','WO'],incGroups=None,excGroups=None):
        """
        Generate a frame containing all variables values in yaml format.
        A hardware read is not generated before the frame is generated.
        incGroups is a list of groups that the variable must be a member
        of in order to be included in the stream. excGroups is a list of
        groups that the variable must not be a member of to include.
        excGroups takes precedence over incGroups. If excGroups or
        incGroups are None, the default set of stream include and
        exclude groups will be used as specified when the Root class was created.
        By default all variables are included, except for members of the NoStream group.
        """

        # Don't send if there are not any Slaves connected
        if self._slaveCount == 0:
            return

        # Inherit include and exclude groups from global if not passed
        if incGroups is None:
            incGroups = self._streamIncGroups
        if excGroups is None:
            excGroups = self._streamExcGroups

        self._sendYamlFrame(self.getYaml(readFirst=False,
                                         modes=modes,
                                         incGroups=incGroups,
                                         excGroups=excGroups))

    def _write(self):
        """Write all blocks"""
        self._log.info("Start root write")
        with self.pollBlock(), self.updateGroup():
            try:
                self.writeBlocks(force=self.ForceWrite.value(), recurse=True)
                self._log.info("Verify root read")
                self.verifyBlocks(recurse=True)
                self._log.info("Check root read")
                self.checkBlocks(recurse=True)
            except Exception as e:
                pr.logException(self._log,e)
                return False

        self._log.info("Done root write")
        return True

    def _read(self):
        """Read all blocks"""
        self._log.info("Start root read")
        with self.pollBlock(), self.updateGroup():
            try:
                self.readBlocks(recurse=True)
                self._log.info("Check root read")
                self.checkBlocks(recurse=True)
            except Exception as e:
                pr.logException(self._log,e)
                return False

        self._log.info("Done root read")
        return True

    def saveYaml(self,name,readFirst,modes,incGroups,excGroups,autoPrefix,autoCompress):
        """Save YAML configuration/status to a file. Called from command"""

        # Auto generate name if no arg
        if name is None or name == '':
            name = datetime.datetime.now().strftime(autoPrefix + "_%Y%m%d_%H%M%S.yml")

            if autoCompress:
                name += '.zip'
        try:
            yml = self.getYaml(readFirst=readFirst,modes=modes,incGroups=incGroups,excGroups=excGroups)

            if name.split('.')[-1] == 'zip':
                with zipfile.ZipFile(name, 'w', compression=zipfile.ZIP_LZMA) as zf:
                    with zf.open(os.path.basename(name[:-4]),'w') as f:
                        f.write(yml.encode('utf-8'))
            else:
                with open(name,'w') as f:
                    f.write(yml)

        except Exception as e:
            pr.logException(self._log,e)
            return False

        return True


    def loadYaml(self,name,writeEach,modes,incGroups,excGroups):
        """Load YAML configuration from a file. Called from command"""

        # Pass arg is a python list
        if isinstance(name,list):
            rawlst = name

        # Passed arg is a comma separated list of files
        elif ',' in name:
            rawlst = name.split(',')

        # Not a list
        else:
            rawlst = [name]

        # Init final list
        lst = []

        # Iterate through raw list and look for directories
        for rl in rawlst:

            # Name ends with .yml or .yaml
            if rl[-4:] == '.yml' or rl[-5:] == '.yaml':
                lst.append(rl)

            # Entry is a zip file directory
            elif '.zip' in rl:
                base = rl.split('.zip')[0] + '.zip'
                sub = rl.split('.zip')[1][1:]

                # Open zipfile
                with zipfile.ZipFile(base, 'r', compression=zipfile.ZIP_LZMA) as myzip:

                    # Check if passed name is a directory, otherwise generate an error
                    if not any(x.startswith("%s/" % sub.rstrip("/")) for x in myzip.namelist()):
                        self._log.error("loadYaml: Invalid load file: {}, must be a directory or end in .yml or .yaml".format(rl))

                    else:

                        # Iterate through directory contents
                        for zfn in myzip.namelist():

                            # Filter by base directory
                            if zfn.find(sub) == 0:
                                spt = zfn.split('%s/' % sub.rstrip('/'))[1]

                                # Entry ends in .yml or *.yml and is in current directory
                                if '/' not in spt and (spt[-4:] == '.yml' or spt[-5:] == '.yaml'):
                                    lst.append(base + '/' + zfn)

            # Entry is a directory
            elif os.path.isdir(rl):
                dlst = glob.glob('{}/*.yml'.format(rl))
                dlst.extend(glob.glob('{}/*.yaml'.format(rl)))
                lst.extend(sorted(dlst))

            # Not a zipfile, not a directory and does not end in .yml
            else:
                self._log.error("loadYaml: Invalid load file: {}, must be a directory or end in .yml or .yaml".format(rl))

        # Read each file
        try:
            with self.pollBlock(), self.updateGroup():
                for fn in lst:
                    d = pr.yamlToData(fName=fn)
                    self._setDictRoot(d=d,writeEach=writeEach,modes=modes,incGroups=incGroups,excGroups=excGroups)

                if not writeEach:
                    self._write()

            if self.InitAfterConfig.value():
                self.initialize()

        except Exception as e:
            pr.logException(self._log,e)
            return False

        return True

    def getYaml(self,readFirst,modes,incGroups,excGroups):
        """
        Get current values as yaml data.
        modes is a list of variable modes to include.
        If readFirst=True a full read from hardware is performed.
        """

        if readFirst:
            self._read()
        try:
            return pr.dataToYaml({self.name:self._getDict(modes=modes,incGroups=incGroups,excGroups=excGroups)})
        except Exception as e:
            pr.logException(self._log,e)
            return ""


    def setYaml(self,yml,writeEach,modes,incGroups,excGroups):
        """
        Set variable values from a yaml file
        modes is a list of variable modes to act on.
        writeEach is set to true if accessing a single variable at a time.
        Writes will be performed as each variable is updated. If set to
        false a bulk write will be performed after all of the variable updates
        are completed. Bulk writes provide better performance when updating a large
        quantity of variables.
        """
        d = pr.yamlToData(yml)

        with self.pollBlock(), self.updateGroup():
            self._setDictRoot(d=d,writeEach=writeEach,modes=modes,incGroups=incGroups,excGroups=excGroups)

            if not writeEach:
                self._write()

        if self.InitAfterConfig.value():
            self.initialize()


    def _setDictRoot(self,d,writeEach,modes,incGroups,excGroups):
        for key, value in d.items():

            # Attempt to get node
            node = self.getNode(key)

            # Call setDict on node
            if node is not None:
                node._setDict(d=value,writeEach=writeEach,modes=modes,incGroups=incGroups,excGroups=excGroups)
            else:
                self._log.error("Entry {} not found".format(key))


    def _clearLog(self):
        """Clear the system log"""
        self.SystemLog.set(SystemLogInit)

    def _queueUpdates(self,var):
        tid = threading.get_ident()

        with self._updateLock:
            if tid not in self._updateCount:
                self._updateList[tid] = {}
                self._updateCount[tid] = 0

            self._updateList[tid][var.path] = var

            if self._updateCount[tid] == 0:
                self._updateQueue.put(self._updateList[tid])
                self._updateList[tid] = {}

    # Worker thread
    def _updateWorker(self):
        self._log.info("Starting update thread")

        while True:
            uvars = self._updateQueue.get()

            # Done
            if uvars is None:
                self._log.info("Stopping update thread")
                self._updateQueue.task_done()
                return

            # Process list
            elif len(uvars) > 0:
                self._log.debug(F'Process update group. Length={len(uvars)}. Entry={list(uvars.keys())[0]}')
                strm = odict()
                zmq  = odict()

                for p,v in uvars.items():
                    try:
                        val = v._doUpdate()

                        # Add to stream
                        if self._slaveCount() != 0 and v.filterByGroup(self._streamIncGroups, self._streamExcGroups):
                            strm[p] = val

                        # Add to zmq publish
                        if not v.inGroup('NoServe'):
                            zmq[p] = val

                        # Call listener functions,
                        with self._varListenLock:
                            for func in self._varListeners:
                                func(p,val)

                        # Log to database
                        if self._sqlLog is not None and v.filterByGroup(self._sqlIncGroups, self._sqlExcGroups):
                            self._sqlLog.logVariable(p, val)

                    except Exception as e:
                        if v == self.SystemLog:
                            print("------- Error Executing Syslog Listeners -------")
                            print("Error: {}".format(e))
                            print("------------------------------------------------")
                        else:
                            pr.logException(self._log,e)

                self._log.debug(F"Done update group. Length={len(uvars)}. Entry={list(uvars.keys())[0]}")


                # Generate yaml stream
                try:
                    if len(strm) > 0:
                        self._sendYamlFrame(pr.dataToYaml(strm))

                except Exception as e:
                    pr.logException(self._log,e)

                # Send over zmq link
                if self._zmqServer is not None:
                    self._zmqServer._publish(jsonpickle.encode(zmq))

            # Set done
            self._updateQueue.task_done()<|MERGE_RESOLUTION|>--- conflicted
+++ resolved
@@ -69,13 +69,8 @@
                         msg += ',\n'
 
                     msg += jsonpickle.encode(se) + ']'
-<<<<<<< HEAD
-                    #self._root.SystemLog.set(msg)
-                    print(f"Error: {msg}")
-=======
                     self._root.SystemLog.set(msg)
                     #print(f"Error: {msg}")
->>>>>>> db266771
 
                 # Log to database
                 if self._root._sqlLog is not None:
@@ -593,7 +588,6 @@
 
         try:
             with open(fname,'w') as f:
-<<<<<<< HEAD
 
                 if headerEn:
                     f.write('// #############################################\n')
@@ -611,35 +605,6 @@
                     f.write(header + '\n')
                     for line in lines:
                         f.write(line + '\n')
-=======
-                f.write("Path\t")
-                f.write("TypeStr\t")
-                f.write("MemBaseName\t")
-                f.write("Full Address\t")
-                f.write("Offset\t")
-                f.write("Mode\t")
-                f.write("Bit Offset\t")
-                f.write("Bit Size\t")
-                f.write("Minimum\t")
-                f.write("Maximum\t")
-                f.write("Enum\t")
-                f.write("Description\n")
-
-                for v in self.variableList:
-                    if v.isinstance(pr.RemoteVariable):
-                        f.write("{}\t".format(v.path))
-                        f.write("{}\t".format(v.typeStr))
-                        f.write("{}\t".format(v._block._reqSlaveName()))
-                        f.write("{:#x}\t".format(v.address))
-                        f.write("{:#x}\t".format(v.offset))
-                        f.write("{}\t".format(v.mode))
-                        f.write("{}\t".format(v.bitOffset))
-                        f.write("{}\t".format(v.bitSize))
-                        f.write("{}\t".format(v.minimum))
-                        f.write("{}\t".format(v.maximum))
-                        f.write("{}\t".format(v.enum))
-                        f.write("{}\n".format(v.description))
->>>>>>> db266771
 
         except Exception as e:
             pr.logException(self._log,e)
