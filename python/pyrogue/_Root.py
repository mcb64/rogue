--- conflicted
+++ resolved
@@ -315,18 +315,11 @@
         obj = self
 
         if '.' in path:
-<<<<<<< HEAD
-            for a in path.split('.')[1:]:
+            lst = path.split('.')
+
+            if lst[0] != self.name:
                 if not hasattr(obj,'node'):
                     return None
-=======
-            lst = path.split('.')
-
-            if lst[0] != self.name:
-                return None
-
-            for a in lst[1:]:
->>>>>>> ad6b120e
                 obj = obj.node(a)
 
         elif path != self.name:
@@ -531,7 +524,7 @@
                     # Call listener functions,
                     with self._varListenLock:
                         for func in self._varListeners:
-                            func(p,val.value.val,valueDisp)
+                                    func(p,val.value.val,valueDisp)
 
                 self._log.debug(F"Done update group. Length={len(uvars)}. Entry={list(uvars.keys())[0]}")
 
