--- conflicted
+++ resolved
@@ -648,12 +648,9 @@
 
                 # Generate yaml stream
                 try:
-<<<<<<< HEAD
                     if len(strm) > 0:
-                        self._sendYamlFrame(dataToYaml(strm,varEncode=False))
-=======
-                    self._sendYamlFrame(dataToYaml(strm))
->>>>>>> 894b8d45
+                        self._sendYamlFrame(dataToYaml(strm))
+
                 except Exception as e:
                     pr.logException(self._log,e)
 
