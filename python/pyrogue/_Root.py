--- conflicted
+++ resolved
@@ -146,17 +146,13 @@
         self.add(pr.LocalCommand(name='GetYamlState', value=True, function=lambda arg: self._getYaml(arg,['RW','RO','WO']), hidden=True,
                                  description='Get current state as YAML string. Pass read first arg.'))
 
-<<<<<<< HEAD
-    def start(self, timeout=1.0, initRead=False, initWrite=False, pollEn=True, zmqPort=9099):
-=======
         self.add(pr.LocalCommand(name='Restart', function=self._restart, hidden=False,
                                  description='Restart and reload the server application'))
 
         self.add(pr.LocalCommand(name='Exit', function=self._exit, hidden=False,
                                  description='Exit the server application'))
 
-    def start(self, timeout=1.0, initRead=False, initWrite=False, pollEn=True, zmqPort=None):
->>>>>>> 50651b2a
+    def start(self, timeout=1.0, initRead=False, initWrite=False, pollEn=True, zmqPort=9099):
         """Setup the tree. Start the polling thread."""
 
         # Create poll queue object
