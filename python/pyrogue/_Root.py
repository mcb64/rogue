#!/usr/bin/env python
#-----------------------------------------------------------------------------
# Title      : PyRogue base module - Root Class
#-----------------------------------------------------------------------------
# File       : pyrogue/_Root.py
# Created    : 2017-05-16
#-----------------------------------------------------------------------------
# This file is part of the rogue software platform. It is subject to 
# the license terms in the LICENSE.txt file found in the top-level directory 
# of this distribution and at: 
#    https://confluence.slac.stanford.edu/display/ppareg/LICENSE.html. 
# No part of the rogue software platform, including this file, may be 
# copied, modified, propagated, or distributed except according to the terms 
# contained in the LICENSE.txt file.
#-----------------------------------------------------------------------------
import rogue.interfaces.memory
import yaml
import threading
from collections import OrderedDict as odict
import logging
import pyrogue as pr
import Pyro4
import Pyro4.naming
import functools as ft

class RootLogHandler(logging.Handler):
    """ Class to listen to log entries and add them to syslog variable"""
    def __init__(self,*, root):
        logging.Handler.__init__(self)
        self._root = root

    def emit(self,record):
        with self._root._sysLogLock:
            val = self._root.SystemLog.value()
            val += (self.format(record).splitlines()[0] + '\n')
            self._root.SystemLog.set(write=False,value=val)
        self._root.SystemLog.updated() # Update outside of lock

class Root(rogue.interfaces.stream.Master,pr.Device):
    """
    Class which serves as the root of a tree of nodes.
    The root is the interface point for tree level access and updats.
    The root is a stream master which generates frames containing tree
    configuration and status values. This allows confiuration and status
    to be stored in data files.
    """

    def __enter__(self):
        """Root enter."""
        return self

    def __exit__(self, exc_type, exc_value, traceback):
        """Root exit."""
        self.stop()

    def __init__(self, *, name, description):
        """Init the node with passed attributes"""

        rogue.interfaces.stream.Master.__init__(self)

        # Create log listener to add to systemlog variable
        formatter = logging.Formatter("%(msg)s")
        handler = RootLogHandler(root=self)
        handler.setLevel(logging.ERROR)
        handler.setFormatter(formatter)
        self._logger = logging.getLogger('pyrogue')
        self._logger.addHandler(handler)

        # Keep of list of errors, exposed as a variable
        self._sysLogLock = threading.Lock()

        # Background threads
        self._pollQueue = None
        self._running   = False

        # Remote object export
        self._pyroThread = None
        self._pyroDaemon = None

        # Variable update list
        self._updatedDict = None
        self._updatedList = None
        self._updatedLock = threading.Lock()

        # Variable update listener
        self._varListeners = []

        # Init after _updatedLock exists
        pr.Device.__init__(self, name=name, description=description)

        # Variables
        self.add(pr.LocalVariable(name='SystemLog', value='', mode='RO', hidden=True,
            description='String containing newline seperated system logic entries'))

        self.add(pr.LocalVariable(name='ForceWrite', value=False, mode='RW', hidden=True,
            description='Configuration Flag To Control Write All Block'))

    def start(self, initRead=False, initWrite=False, pollEn=True, pyroGroup=None, pyroHost=None, pyroNs=None):
        """Setup the tree. Start the polling thread."""

        # Create poll queue object
        if pollEn:
            self._pollQueue = pr.PollQueue(root=self)

        # Set myself as root
        self._parent = self
        self._root   = self
        self._path   = self.name

        for key,value in self._nodes.items():
            value._rootAttached(self,self)

        # Get list of deprecated nodes
        lst = self._getDepWarn()

        cnt=len(lst)
        if cnt > 0:
            print("----------- Deprecation Warning --------------------------------")
            print("The following nodes were created with deprecated calls:")
            if cnt > 50:
                print("   (Only showing 50 out of {} total deprecated nodes)".format(cnt))

            for n in lst[:50]:
                print("   " + n)

            print("----------------------------------------------------------------")

        # Start pyro server if enabled
        if pyroGroup is not None:
            Pyro4.config.THREADPOOL_SIZE = 500
            Pyro4.config.SERVERTYPE = "multiplex"
            Pyro4.config.POLLTIMEOUT = 3

            Pyro4.util.SerializerBase.register_dict_to_class("collections.OrderedDict", recreate_OrderedDict)

            self._pyroDaemon = Pyro4.Daemon(host=pyroHost)

            uri = self._pyroDaemon.register(self)

            # Do we create our own nameserver?
            try:
                if pyroNs is None:
                    nsUri, nsDaemon, nsBcast = Pyro4.naming.startNS(host=pyroHost)
                    self._pyroDaemon.combine(nsDaemon)
                    if nsBcast is not None:
                        self._pyroDaemon.combine(nsBcast)
                    ns = nsDaemon.nameserver
                    self._log.info("Started pyro4 nameserver: {}".format(nsUri))
                else:
                    ns = Pyro4.locateNS(pyroNs)
                    self._log.info("Using pyro4 nameserver at host: {}".format(pyroNs))

                ns.register('{}.{}'.format(pyroGroup,self.name),uri)
                self._exportNodes(self._pyroDaemon)
                self._pyroThread = threading.Thread(target=self._pyroDaemon.requestLoop)
                self._pyroThread.start()

            except Exception as e:
                self._log.error("Failed to start or locate pyro4 nameserver with error: {}".format(e))

        # Read current state
        if initRead:
            self._read()

        # Commit default values
        # Read did not override defaults because set values are cached
        if initWrite:
            self._write()

        # Start poller if enabled
        if pollEn:
            self._pollQueue._start()

        self._running = True

    def stop(self):
        """Stop the polling thread. Must be called for clean exit."""
        if self._pollQueue:
            self._pollQueue.stop()
        if self._pyroDaemon:
            self._pyroDaemon.shutdown()
        self._running=False

    @Pyro4.expose
    @property
    def running(self):
        return self._running

    @Pyro4.expose
    def getNode(self, path):
        return self._getPath(path)

    @ft.lru_cache(maxsize=None)
    def _getPath(self,path):
        """Find a node in the tree that has a particular path string"""
        obj = self
        if '.' in path:
            for a in path.split('.')[1:]:
                obj = getattr(obj, a)

        return obj

    @Pyro4.expose
    def addVarListener(self,func):
        """
        Add a variable update listener function.
        The called function should take the following form:
            func(yaml, list)
                yaml = A yaml string containing updated variables and disp values
                list = A list of variables with the following format for each entry
                    {'path':path, 'value':rawValue, 'disp': dispValue}
        """
        with self._updatedLock:
            self._varListeners.append(func)

    def getYaml(self,readFirst,modes=['RW']):
        """
        Get current values as a yaml dictionary.
        modes is a list of variable modes to include.
        If readFirst=True a full read from hardware is performed.
        """
        ret = ""

        if readFirst: self._read()
        try:
            ret = dictToYaml({self.name:self._getDict(modes)},default_flow_style=False)
        except Exception as e:
            self._log.exception(e)

        return ret

    def setYaml(self,yml,writeEach,modes=['RW']):
        """
        Set variable values or execute commands from a dictionary.
        modes is a list of variable modes to act on.
        writeEach is set to true if accessing a single variable at a time.
        Writes will be performed as each variable is updated. If set to 
        false a bulk write will be performed after all of the variable updates
        are completed. Bulk writes provide better performance when updating a large
        quanitty of variables.
        """
        d = yamlToDict(yml)
        self._initUpdatedVars()

        for key, value in d.items():
            if key == self.name:
                self._setDict(value,writeEach,modes)

        self._doneUpdatedVars()

        if not writeEach: self._write()

    @Pyro4.expose
    def get(self,path):
        obj = self.getNode(path)
        return obj.get()

    @Pyro4.expose
    def getDisp(self,path):
        obj = self.getNode(path)
        return obj.getDisp()

    @Pyro4.expose
    def value(self,path):
        obj = self.getNode(path)
        return obj.value()

    @Pyro4.expose
    def valueDisp(self,path):
        obj = self.getNode(path)
        return obj.valueDisp()

    @Pyro4.expose
    def set(self,path,value):
        obj = self.getNode(path)
        return obj.set(value)

    @Pyro4.expose
    def setDisp(self,path,value):
        obj = self.getNode(path)
        return obj.setDisp(value)

    @Pyro4.expose
    def exec(self,path,arg):
        obj = self.getNode(path)
        return obj(arg)

    def setTimeout(self,timeout):
        """
        Set timeout value on all devices & blocks
        """
        for key,value in self._nodes.items():
            value._setTimeout(timeout)

    def _updateVarListeners(self, yml, l):
        """Send update to listeners. Lock must be held."""
        for tar in self._varListeners:
            try:
                if hasattr(tar,'rootListener'):
                    tar.rootListener(yml,l)
                else:
                    tar(yml,l)
            except Pyro4.errors.CommunicationError as e:
                self._log.info("Pyro Disconnect. Removing callback")
                self._varListeners.remove(tar)

    def _sendYamlFrame(self,yml):
        """
        Generate a frame containing the passed string.
        """
        frame = self._reqFrame(len(yml),True,0)
        b = bytearray(yml,'utf-8')
        frame.write(b,0)
        self._sendFrame(frame)

    def _streamYaml(self,modes=['RW','RO']):
        """
        Generate a frame containing all variables values in yaml format.
        A hardware read is not generated before the frame is generated.
        Vlist can contain an optional list of variale paths to include in the
        stream. If this list is not NULL only these variables will be included.
        """
        self._sendYamlFrame(self.getYaml(False,modes))

    def _initUpdatedVars(self):
        """Initialize the update tracking log before a bulk variable update"""
        with self._updatedLock:
            self._updatedDict = odict()
            self._updatedList = []

    def _doneUpdatedVars(self):
        """Stream the results of a bulk variable update and update listeners"""
        with self._updatedLock:
            if self._updatedDict:
                yml = dictToYaml(self._updatedDict,default_flow_style=False)

                self._updateVarListeners(yml,self._updatedList)
                self._sendYamlFrame(yml)

                self._updatedDict = None
                self._updatedList = None

<<<<<<< HEAD
        if yml is not None:
            self._updateVarListeners(yml,lst)
            self._sendYamlFrame(yml)

    @pr.command(order=7, name='WriteAll', description='Write all values to the hardware')
=======
    @pr.command(order=7, name='writeAll', description='Write all values to the hardware')
>>>>>>> d27b08ef
    def _write(self):
        """Write all blocks"""
        self._log.info("Start root write")
        try:
            self.writeBlocks(force=self.ForceWrite.value(), recurse=True)
            self._log.info("Verify root read")
            self.verifyBlocks(recurse=True)
            self._log.info("Check root read")
            self.checkBlocks(recurse=True)
        except Exception as e:
            self._log.exception(e)
        self._log.info("Done root write")

    @pr.command(order=6, name="ReadAll", description='Read all values from the hardware')
    def _read(self):
        """Read all blocks"""
        self._log.info("Start root read")
        self._initUpdatedVars()
        try:
            self.readBlocks(recurse=True)
            self._log.info("Check root read")
            self.checkBlocks(recurse=True)
        except Exception as e:
            self._log.exception(e)
        self._doneUpdatedVars()
        self._log.info("Done root read")

    @pr.command(order=0, name='WriteConfig', value='', description='Write configuration to passed filename in YAML format')
    def _writeConfig(self,arg):
        """Write YAML configuration to a file. Called from command"""
        try:
            with open(arg,'w') as f:
                f.write(self.getYaml(True,modes=['RW']))
        except Exception as e:
            self._log.exception(e)

    @pr.command(order=1, name='ReadConfig', value='', description='Read configuration from passed filename in YAML format')
    def _readConfig(self,arg):
        """Read YAML configuration from a file. Called from command"""
        try:
            with open(arg,'r') as f:
                self.setYaml(f.read(),False,['RW'])
        except Exception as e:
            self._log.exception(e)

    @pr.command(order=3, name='SoftReset', description='Generate a soft reset to each device in the tree')
    def _softReset(self):
        """Generate a soft reset on all devices"""
        self.callRecursive('softReset', nodeTypes=[pr.Device])

    @pr.command(order=2, name='HardReset', description='Generate a hard reset to each device in the tree')
    def _hardReset(self):
        """Generate a hard reset on all devices"""
        self.callRecursive('hardReset', nodeTypes=[pr.Device])        
        self._clearLog(dev,cmd)

    @pr.command(order=4, name='CountReset', description='Generate a count reset to each device in the tree')
    def _countReset(self):
        """Generate a count reset on all devices"""
        self.callRecursive('softReset', nodeTypes=[pr.Device])        

    @pr.command(order=5, name='ClearLog', description='Clear the message log cntained in the SystemLog variable')
    def _clearLog(self):
        """Clear the system log"""
        with self._sysLogLock:
            self.SystemLog.set(value='',write=False)
        self.SystemLog.updated()

    def _varUpdated(self,var,value,disp):
        entry = {'path':var.path,'value':value,'disp':disp}

        with self._updatedLock:

            # Log is active add to log
            if self._updatedDict is not None:
                addPathToDict(self._updatedDict,var.path,disp)
                self._updatedList.append(entry)

            # Otherwise act directly
            else:
                d   = {}
                addPathToDict(d,var.path,disp)
                yml = dictToYaml(d,default_flow_style=False)
                lst = [entry]

                self._updateVarListeners(yml,lst)
                self._sendYamlFrame(yml)


class PyroRoot(pr.PyroNode):
    def __init__(self, *, node,daemon):
        pr.PyroNode.__init__(self,node=node,daemon=daemon)

    def addInstance(self,node):
        self._daemon.register(node)

    def getNode(self, path):
        return pr.PyroNode(node=self._node.getNode(path),daemon=daemon)


class PyroClient(object):
    def __init__(self, group, host=None, ns=None):
        self._group = group

        Pyro4.config.THREADPOOL_SIZE = 100
        Pyro4.util.SerializerBase.register_dict_to_class("collections.OrderedDict", recreate_OrderedDict)

        try:
            self._ns = Pyro4.locateNS(host=ns)
        except:
            raise pr.NodeError("PyroClient Failed to find nameserver")

        self._pyroDaemon = Pyro4.Daemon(host=host)

        self._pyroThread = threading.Thread(target=self._pyroDaemon.requestLoop)
        self._pyroThread.start()

    def stop(self):
        self._pyroDaemon.shutdown()

    def getRoot(self,name):
        try:
            uri = self._ns.lookup("{}.{}".format(self._group,name))
            ret = PyroRoot(node=Pyro4.Proxy(uri),daemon=self._pyroDaemon)
            return ret
        except:
            raise pr.NodeError("PyroClient Failed to find {}.{}.".format(self._group,name))


def addPathToDict(d, path, value):
    """Helper function to add a path/value pair to a dictionary tree"""
    npath = path
    sd = d

    # Transit through levels
    while '.' in npath:
        base  = npath[:npath.find('.')]
        npath = npath[npath.find('.')+1:]

        if base in sd:
           sd = sd[base]
        else:
           sd[base] = odict()
           sd = sd[base]

    # Add final node
    sd[npath] = value


def yamlToDict(stream, Loader=yaml.Loader, object_pairs_hook=odict):
    """Load yaml to ordered dictionary"""
    class OrderedLoader(Loader):
        pass
    def construct_mapping(loader, node):
        loader.flatten_mapping(node)
        return object_pairs_hook(loader.construct_pairs(node))
    OrderedLoader.add_constructor(
        yaml.resolver.BaseResolver.DEFAULT_MAPPING_TAG,
        construct_mapping)
    return yaml.load(stream, OrderedLoader)


def dictToYaml(data, stream=None, Dumper=yaml.Dumper, **kwds):
    """Convert ordered dictionary to yaml"""
    class OrderedDumper(Dumper):
        pass
    def _dict_representer(dumper, data):
        return dumper.represent_mapping(
            yaml.resolver.BaseResolver.DEFAULT_MAPPING_TAG,data.items())
    OrderedDumper.add_representer(odict, _dict_representer)
    try:
        ret = yaml.dump(data, stream, OrderedDumper, **kwds)
    except Exception as e:
        #print("Error: {} dict {}".format(e,data))
        return None
    return ret

def recreate_OrderedDict(name, values):
    return odict(values['items'])

def generateAddressMap(root,fname):
    vlist = root.variableList

    with open(fname,'w') as f:
        f.write("Path\t")
        f.write("Type\t")
        f.write("Offset\t")
        f.write("BitOffset\t")
        f.write("BitSize\t")
        f.write("Enum\t")
        f.write("Description\n")

        for v in vlist:
            if isinstance(v, pr.RemoteVariable):
                f.write("{}\t".format(v.path))
                f.write("{}\t".format(type(v)))
                f.write("{:#x}\t".format(v.offset))
                f.write("{}\t".format(v.bitOffset))
                f.write("{}\t".format(v.bitSize))
                f.write("{}\t".format(v.enum))
                f.write("{}\n".format(v.description))
<|MERGE_RESOLUTION|>--- conflicted
+++ resolved
@@ -340,15 +340,7 @@
                 self._updatedDict = None
                 self._updatedList = None
 
-<<<<<<< HEAD
-        if yml is not None:
-            self._updateVarListeners(yml,lst)
-            self._sendYamlFrame(yml)
-
     @pr.command(order=7, name='WriteAll', description='Write all values to the hardware')
-=======
-    @pr.command(order=7, name='writeAll', description='Write all values to the hardware')
->>>>>>> d27b08ef
     def _write(self):
         """Write all blocks"""
         self._log.info("Start root write")
