#!/usr/bin/env python
#-----------------------------------------------------------------------------
# Title      : PyRogue base module - Root Class
#-----------------------------------------------------------------------------
# File       : pyrogue/_Root.py
# Created    : 2017-05-16
#-----------------------------------------------------------------------------
# This file is part of the rogue software platform. It is subject to 
# the license terms in the LICENSE.txt file found in the top-level directory 
# of this distribution and at: 
#    https://confluence.slac.stanford.edu/display/ppareg/LICENSE.html. 
# No part of the rogue software platform, including this file, may be 
# copied, modified, propagated, or distributed except according to the terms 
# contained in the LICENSE.txt file.
#-----------------------------------------------------------------------------
import sys
import os
import rogue.interfaces.memory
import yaml
import threading
from collections import OrderedDict as odict
import logging
import pyrogue as pr
import pyrogue.interfaces
import functools as ft
import time
import queue
import jsonpickle
import zipfile
import traceback
from contextlib import contextmanager

SystemLogInit = '[]'

class RootLogHandler(logging.Handler):
    """ Class to listen to log entries and add them to syslog variable"""
    def __init__(self,*, root):
        logging.Handler.__init__(self)
        self._root = root

    def emit(self,record):
        with self._root.updateGroup():
<<<<<<< HEAD
            try:
                se = { 'created'     : record.created,
                       'name'        : record.name,
                       'message'     : str(record.msg),
                       'exception'   : None,
                       'traceBack'   : None,
                       'levelName'   : record.levelname,
                       'levelNumber' : record.levelno }

                if record.exc_info is not None:
                    se['exception'] = record.exc_info[0].__name__
                    se['traceBack'] = []

                    for tb in traceback.format_tb(record.exc_info[2]):
                        se['traceBack'].append(tb.rstrip())

                # System log is a running json encoded list
                # Need to remove list terminator ']' and add new entry + list terminator
                with self._root.SystemLog.lock:
                    msg =  self._root.SystemLog.value()[:-1]

                    # Only add a comma if list is not empty
                    if len(msg) > 1:
                        msg += ',\n'

                    msg += jsonpickle.encode(se) + ']'
                    self._root.SystemLog.set(msg)

            except Exception as e:
                print("-----------Error Logging Exception -------------")
                print(e)
                print("------------------------------------------------")
=======
           try:
               val = (self.format(record).splitlines()[0] + '\n')
               self._root.SystemLog += val

               # Log to database, placeholder waiting for other PR
               #if self._root._sqlLog is not None:
               #    self._root._sqlLog.logSyslog(sl)

           except Exception as e:
               print("-----------Error Logging Exception -------------")
               print(e)
               print(traceback.print_exc(file=sys.stdout))
               print("-----------Original Error-----------------------")
               print(self.format(record))
               print("------------------------------------------------")
>>>>>>> f997af8a

class Root(rogue.interfaces.stream.Master,pr.Device):
    """
    Class which serves as the root of a tree of nodes.
    The root is the interface point for tree level access and updats.
    The root is a stream master which generates frames containing tree
    configuration and status values. This allows confiuration and status
    to be stored in data files.
    """

    def __enter__(self):
        """Root enter."""
        return self

    def __exit__(self, exc_type, exc_value, traceback):
        """Root exit."""
        self.stop()

    def __init__(self, *, name=None, description='', expand=True):
        """Init the node with passed attributes"""

        rogue.interfaces.stream.Master.__init__(self)

        # Create log listener to add to systemlog variable
        formatter = logging.Formatter("%(msg)s")
        handler = RootLogHandler(root=self)
        handler.setLevel(logging.ERROR)
        handler.setFormatter(formatter)
        self._logger = logging.getLogger('pyrogue')
        self._logger.addHandler(handler)

        # Running status
        self._running = False

        # Polling worker
        self._pollQueue = self._pollQueue = pr.PollQueue(root=self)

        # Zeromq server
        self._zmqServer = None
        self._structure = ""

        # List of variable listeners
        self._varListeners  = []
        self._varListenLock = threading.Lock()

        # Variable update worker
        self._updateQueue = queue.Queue()
        self._updateThread = None

        # SQL URL
        self._sqlLog = None

        # Init 
        pr.Device.__init__(self, name=name, description=description, expand=expand)

        # Variables
<<<<<<< HEAD
        self.add(pr.LocalVariable(name='SystemLog', value=SystemLogInit, mode='RO', hidden=True,
=======
        self.add(pr.LocalVariable(name='SystemLog', value='', mode='RO', hidden=True, groups=['NoStream','NoLog','NoState'],
>>>>>>> f997af8a
            description='String containing newline seperated system logic entries'))

        self.add(pr.LocalVariable(name='ForceWrite', value=False, mode='RW', hidden=True,
            description='Configuration Flag To Always Write Non Stale Blocks For WriteAll, LoadConfig and setYaml'))

        self.add(pr.LocalVariable(name='InitAfterConfig', value=False, mode='RW', hidden=True,
            description='Configuration Flag To Execute Initialize after LoadConfig or setYaml'))

        self.add(pr.LocalVariable(name='Time', value=0.0, mode='RO', hidden=True,
                 localGet=lambda: time.time(), pollInterval=1.0, description='Current Time In Seconds Since EPOCH UTC'))

        self.add(pr.LocalVariable(name='LocalTime', value='', mode='RO', groups=['NoStream','NoLog','NoState'],
                 localGet=lambda: time.strftime("%Y-%m-%d %H:%M:%S %Z", time.localtime(time.time())),
                 pollInterval=1.0, description='Local Time'))

        self.add(pr.LocalVariable(name='PollEn', value=False, mode='RW',groups=['NoStream','NoLog','NoState'],
                                  localSet=lambda value: self._pollQueue.pause(not value),
                                  localGet=lambda: not self._pollQueue.paused()))

        # Commands
        self.add(pr.LocalCommand(name='WriteAll', function=self._write, hidden=True,
                                 description='Write all values to the hardware'))

        self.add(pr.LocalCommand(name="ReadAll", function=self._read, hidden=True,
                                 description='Read all values from the hardware'))

        self.add(pr.LocalCommand(name='SaveState', value='', 
                                 function=lambda arg: self.saveYaml(name=arg,
                                                                    readFirst=True,
                                                                    modes=['RW','RO','WO'],
                                                                    incGroups=None,
                                                                    excGroups='NoState',
                                                                    autoPrefix='state'),
                                 hidden=True,
                                 description='Save state to passed filename in YAML format'))

        self.add(pr.LocalCommand(name='SaveConfig', value='', 
                                 function=lambda arg: self.saveYaml(name=arg,
                                                                    readFirst=True,
                                                                    modes=['RW','WO'],
                                                                    incGroups=None,
                                                                    excGroups='NoConfig',
                                                                    autoPrefix='config'),
                                 hidden=True,
                                 description='Save configuration to passed filename in YAML format'))

        self.add(pr.LocalCommand(name='LoadConfig', value='', 
                                 function=lambda arg: self.loadYaml(name=arg,
                                                                    writeEach=False,
                                                                    modes=['RW','WO'],
                                                                    incGroups=None,
                                                                    excGroups='NoConfig'),
                                 hidden=True,
                                 description='Read configuration from passed filename in YAML format'))

        self.add(pr.LocalCommand(name='Initialize', function=self.initialize, hidden=True,
                                 description='Generate a soft reset to each device in the tree'))

        self.add(pr.LocalCommand(name='HardReset', function=self.hardReset, hidden=True,
                                 description='Generate a hard reset to each device in the tree'))

        self.add(pr.LocalCommand(name='CountReset', function=self.countReset, hidden=True,
                                 description='Generate a count reset to each device in the tree'))

        self.add(pr.LocalCommand(name='ClearLog', function=self._clearLog, hidden=True,
                                 description='Clear the message log cntained in the SystemLog variable'))

        self.add(pr.LocalCommand(name='SetYamlConfig', value='', 
                                 function=lambda arg: self.setYaml(yml=arg,
                                                                   writeEach=False,
                                                                   modes=['RW','WO'],
                                                                   incGroups=None,
                                                                   excGroups='NoConfig'), 
                                 hidden=True,
                                 description='Set configuration from passed YAML string'))

        self.add(pr.LocalCommand(name='GetYamlConfig', value=True, retValue='',
                                 function=lambda arg: self.getYaml(readFirst=arg,
                                                                   modes=['RW','WO'],
                                                                   incGroups=None,
                                                                   excGroups='NoConfig'), 
                                 hidden=True,
                                 description='Get current configuration as YAML string. Pass read first arg.'))

        self.add(pr.LocalCommand(name='GetYamlState', value=True, retValue='',
                                 function=lambda arg: self.getYaml(readFirst=arg,
                                                                   modes=['RW','RO','WO'],
                                                                   incGroups=None,
                                                                   excGroups='NoState'), 
                                 hidden=True,
                                 description='Get current state as YAML string. Pass read first arg.'))

        self.add(pr.LocalCommand(name='Restart', function=self._restart,
                                 description='Restart and reload the server application'))

        self.add(pr.LocalCommand(name='Exit', function=self._exit,
                                 description='Exit the server application'))

    def start(self, 
              timeout=1.0, 
              initRead=False, 
              initWrite=False, 
              pollEn=True, 
              zmqPort=None, 
              serverPort=None, 
              sqlUrl=None):
        """Setup the tree. Start the polling thread."""

        if self._running:
            raise pr.NodeError("Root is already started! Can't restart!")

        # Call special root level rootAttached
        self._rootAttached()

        # Get full list of Devices and Blocks
        tmpList = []
        for d in self.deviceList:
            tmpList.append(d)
            for b in d._blocks:
                if isinstance(b, pr.RemoteBlock):
                    tmpList.append(b)

        # Sort the list by address/size
        tmpList.sort(key=lambda x: (x.memBaseId, x.address, x.size))

        # Look for overlaps
        for i in range(1,len(tmpList)):

            self._log.debug("Comparing {} with address={:#x} to {} with address={:#x} and size={}".format(
                            tmpList[i].path,  tmpList[i].address,
                            tmpList[i-1].path,tmpList[i-1].address, tmpList[i-1].size))

            # Detect overlaps
            if (tmpList[i].size != 0) and (tmpList[i].memBaseId == tmpList[i-1].memBaseId) and \
               (tmpList[i].address < (tmpList[i-1].address + tmpList[i-1].size)):

                # Allow overlaps between Devices and Blocks if the Device is an ancestor of the Block and the block allows overlap.
                if not (isinstance(tmpList[i-1],pr.Device) and isinstance(tmpList[i],pr.BaseBlock) and \
                        (tmpList[i].path.find(tmpList[i-1].path) == 0 and tmpList[i]._overlapEn)):

                    print("\n\n\n------------------------ Memory Overlap Warning !!! --------------------------------")
                    print("{} at address={:#x} overlaps {} at address={:#x} with size={}".format(
                          tmpList[i].path,tmpList[i].address,
                          tmpList[i-1].path,tmpList[i-1].address,tmpList[i-1].size))
                    print("This warning will be replaced with an exception in the next release!!!!!!!!")

                    #raise pr.NodeError("{} at address={:#x} overlaps {} at address={:#x} with size={}".format(
                    #                   tmpList[i].name,tmpList[i].address,
                    #                   tmpList[i-1].name,tmpList[i-1].address,tmpList[i-1].size))

        # Set timeout if not default
        if timeout != 1.0:
            for key,value in self._nodes.items():
                value._setTimeout(timeout)

        # Start ZMQ server if enabled
        if zmqPort is not None:
            self._log.warning("zmqPort arg is deprecated. Please use serverPort arg instead")
            serverPort = zmqPort

        # Start server
        if serverPort is not None:
            self._structure = jsonpickle.encode(self)
            self._zmqServer = pr.interfaces.ZmqServer(root=self,addr="*",port=serverPort)

        # Start sql interface
        if sqlUrl is not None:
            self._sqlLog = pr.interfaces.SqlLogger(sqlUrl)

        # Start update thread
        self._updateThread = threading.Thread(target=self._updateWorker)
        self._updateThread.start()

        # Read current state
        if initRead:
            self._read()

        # Commit default values
        # Read did not override defaults because set values are cached
        if initWrite:
            self._write()

        # Start poller if enabled
        self._pollQueue._start()
        self.PollEn.set(pollEn)

        self._running = True

    def stop(self):
        """Stop the polling thread. Must be called for clean exit."""
        self._updateQueue.put(None)

        if self._pollQueue:
            self._pollQueue.stop()

        if self._zmqServer is not None:
            self._zmqServer = None

        self._running=False

    @pr.expose
    @property
    def running(self):
        return self._running

    def addVarListener(self,func):
        """
        Add a variable update listener function.
        The variable and value structure will be passed as args: func(path,varValue)
        """
        with self._varListenLock:
            self._varListeners.append(func)

    @pr.expose
    def get(self,path):
        obj = self.getNode(path)
        return obj.get()

    @pr.expose
    def getDisp(self,path):
        obj = self.getNode(path)
        return obj.getDisp()

    @pr.expose
    def value(self,path):
        obj = self.getNode(path)
        return obj.value()

    @pr.expose
    def valueDisp(self,path):
        obj = self.getNode(path)
        return obj.valueDisp()

    @pr.expose
    def set(self,path,value):
        obj = self.getNode(path)
        return obj.set(value)

    @pr.expose
    def setDisp(self,path,value):
        obj = self.getNode(path)
        return obj.setDisp(value)

    @pr.expose
    def exec(self,path,arg):
        obj = self.getNode(path)
        return obj(arg)

    @contextmanager
    def updateGroup(self):

        # At wtih call
        self._updateQueue.put(True)

        # Return to block within with call
        try:
            yield
        finally:

            # After with is done
            self._updateQueue.put(False)

    @contextmanager
    def pollBlock(self):

        # At wtih call
        self._pollQueue._blockIncrement()

        # Return to block within with call
        try:
            yield
        finally:

            # After with is done
            self._pollQueue._blockDecrement()

    @pr.expose
    def waitOnUpdate(self):
        """
        Wait until all update queue items have been processed.
        """
        self._updateQueue.join()

    def hardReset(self):
        """Generate a hard reset on all devices"""
        super().hardReset()
        self._clearLog()

    def __reduce__(self):
        return pr.Node.__reduce__(self)

    @ft.lru_cache(maxsize=None)
    def getNode(self,path):
        obj = self

        if '.' in path:
            lst = path.split('.')

            if lst[0] != self.name and lst[0] != 'root':
                return None

            for a in lst[1:]:
                if not hasattr(obj,'node'):
                    return None
                obj = obj.node(a)

        elif path != self.name:
            return None

        return obj

    @pr.expose
    def saveAddressMap(root,fname):
        try:
            with open(fname,'w') as f:
                f.write("Path\t")
                f.write("Type\t")
                f.write("Full Address\t")
                f.write("Device Offset\t")
                f.write("Mode\t")
                f.write("Bit Offset\t")
                f.write("Bit Size\t")
                f.write("Enum\t")
                f.write("Description\n")

                for v in self.variableList:
                    if v.isinstance(pr.RemoteVariable):
                        f.write("{}\t".format(v.path))
                        f.write("{}\t".format(type(v)))
                        f.write("{:#x}\t".format(v.address))
                        f.write("{:#x}\t".format(v.offset))
                        f.write("{}\t".format(v.mode))
                        f.write("{}\t".format(v.bitOffset))
                        f.write("{}\t".format(v.bitSize))
                        f.write("{}\t".format(v.enum))
                        f.write("{}\n".format(v.description))

        except Exception as e:
            pr.logException(self._log,e)

    def _exit(self):
        print("Stopping Rogue root")
        self.stop()
        print("Exiting application")
        exit()

    def _restart(self):
        print("Stopping Rogue root")
        self.stop()
        print("Restarting application")
        py = sys.executable
        os.execl(py, py, *sys.argv)

    def _rootAttached(self):
        self._parent = self
        self._root   = self
        self._path   = self.name

        for key,value in self._nodes.items():
            value._rootAttached(self,self)

        self._buildBlocks()

        # Some variable initialization can run until the blocks are built
        for v in self.variables.values():
            v._finishInit()

    def _sendYamlFrame(self,yml):
        """
        Generate a frame containing the passed string.
        """
        b = bytearray(yml,'utf-8')
        frame = self._reqFrame(len(b),True)
        frame.write(b,0)
        self._sendFrame(frame)

    def streamYaml(self,modes=['RW','RO','WO'],incGroups=None,excGroups=['NoStream','NoState']):
        """
        Generate a frame containing all variables values in yaml format.
        A hardware read is not generated before the frame is generated.
        Vlist can contain an optional list of variale paths to include in the
        stream. If this list is not NULL only these variables will be included.
        """
        self._sendYamlFrame(self.getYaml(readFirst=False,
                                          modes=modes,
                                          incGroups=incGroups,
                                          excGroups=excGroups))

    def _write(self):
        """Write all blocks"""
        self._log.info("Start root write")
        with self.pollBlock(), self.updateGroup():
            try:
                self.writeBlocks(force=self.ForceWrite.value(), recurse=True)
                self._log.info("Verify root read")
                self.verifyBlocks(recurse=True)
                self._log.info("Check root read")
                self.checkBlocks(recurse=True)
            except Exception as e:
                pr.logException(self._log,e)
                return False

        self._log.info("Done root write")
        return True

    def _read(self):
        """Read all blocks"""
        self._log.info("Start root read")
        with self.updateGroup():
            try:
                self.readBlocks(recurse=True)
                self._log.info("Check root read")
                self.checkBlocks(recurse=True)
            except Exception as e:
                pr.logException(self._log,e)
                return False

        self._log.info("Done root read")
        return True

    def saveYaml(self,name,readFirst,modes,incGroups,excGroups,autoPrefix):
        """Save YAML configuration/status to a file. Called from command"""

        # Auto generate name if no arg
        if name is None or name == '':
            name = datetime.datetime.now().strftime(autoPrefix + "_%Y%m%d_%H%M%S.yml")

        try:
            with open(name,'w') as f:
                f.write(self.getYaml(readFirst=readFirst,modes=modes,incGroups=incGroups,excGroups=excGroups))
        except Exception as e:
            pr.logException(self._log,e)
            return False

        return True

    def loadYaml(self,name,writeEach,modes,incGroups,excGroups):
        """Load YAML configuration from a file. Called from command"""
        try:
            with open(name,'r') as f:
                self.setYaml(yml=f.read(),writeEach=writeEach,modes=modes,incGroups=incGroups,excGroups=excGroups)
        except Exception as e:
            pr.logException(self._log,e)
            return False

        return True

    def getYaml(self,readFirst,modes,incGroups,excGroups):
        """
        Get current values as yaml data.
        modes is a list of variable modes to include.
        If readFirst=True a full read from hardware is performed.
        """

        if readFirst: self._read()
        try:
            return dataToYaml({self.name:self._getDict(modes=modes,incGroups=incGroups,excGroups=excGroups)})
        except Exception as e:
            pr.logException(self._log,e)
            return ""

    def setYaml(self,yml,writeEach,modes,incGroups,excGroups):
        """
        Set variable values or execute commands from a dictionary.
        modes is a list of variable modes to act on.
        writeEach is set to true if accessing a single variable at a time.
        Writes will be performed as each variable is updated. If set to 
        false a bulk write will be performed after all of the variable updates
        are completed. Bulk writes provide better performance when updating a large
        quanitty of variables.
        """
        d = yamlToData(yml)
        with self.pollBlock(), self.updateGroup():

            for key, value in d.items():
                if key == self.name:
                    self._setDict(value,writeEach,modes,incGroups=incGroups,excGroups=excGroups)
                else:
                    try:
                        node = self.getNode(key)

                        if (node.mode in modes) and node.filterByGroup(incGroups,excGroups): 
                            self.getNode(key).setDisp(value)
                    except:
                        self._log.error("Entry {} not found".format(key))

            if not writeEach: self._write()

        if self.InitAfterConfig.value():
            self.initialize()

    def _clearLog(self):
        """Clear the system log"""
        self.SystemLog.set(SystemLogInit)

    def _queueUpdates(self,var):
        self._updateQueue.put(var)

    # Worker thread
    def _updateWorker(self):
        self._log.info("Starting update thread")

        # Init
        count = 0
        uvars = {}

        while True:
            ent = self._updateQueue.get()

            # Done
            if ent is None:
                self._log.info("Stopping update thread")
                return

            # Increment
            elif ent is True:
                count += 1

            # Decrement
            elif ent is False:
                if count > 0:
                    count -= 1

            # Variable
            else:
                uvars[ent.path] = ent

            # Process list if count = 0
            if count == 0 and len(uvars) > 0:

                self._log.debug(F"Process update group. Length={len(uvars)}. Entry={list(uvars.keys())[0]}")
                strm = odict()
                zmq  = odict()

                for p,v in uvars.items():
                    try:
                        val = v._doUpdate()

                        # Add to stream
                        if not v.inGroup('NoStream'):
                            strm[p] = val

                        # Add to zmq publish
                        zmq[p] = val

                        # Call listener functions,
                        with self._varListenLock:
                            for func in self._varListeners:
                                func(p,val)

                        # Log to database
                        if self._sqlLog is not None and not v.inGroup('NoLog'):
                            self._sqlLog.logVariable(p, val)

                    except Exception as e:
                        pr.logException(self._log,e)
                        
                self._log.debug(F"Done update group. Length={len(uvars)}. Entry={list(uvars.keys())[0]}")


                # Generate yaml stream
                try:
                    if len(strm) > 0:
                        self._sendYamlFrame(dataToYaml(strm))

                except Exception as e:
                    pr.logException(self._log,e)

                # Send over zmq link
                if self._zmqServer is not None:
                    self._zmqServer._publish(jsonpickle.encode(zmq))

                # Init var list
                uvars = {}

            # Set done
            self._updateQueue.task_done()

def yamlToData(stream):
    """Load yaml to data structure"""

    class PyrogueLoader(yaml.Loader):
        pass

    def construct_mapping(loader, node):
        loader.flatten_mapping(node)
        return odict(loader.construct_pairs(node))

    PyrogueLoader.add_constructor(yaml.resolver.BaseResolver.DEFAULT_MAPPING_TAG,construct_mapping)

    return yaml.load(stream, Loader=PyrogueLoader)

def dataToYaml(data):
    """Convert data structure to yaml"""

    class PyrogueDumper(yaml.Dumper):
        pass

    def _var_representer(dumper, data):
        if type(data.value) == bool:
            enc = 'tag:yaml.org,2002:bool'
        elif data.enum is not None:
            enc = 'tag:yaml.org,2002:str'
        elif type(data.value) == int:
            enc = 'tag:yaml.org,2002:int'
        elif type(data.value) == float:
            enc = 'tag:yaml.org,2002:float'
        else:
            enc = 'tag:yaml.org,2002:str'

        if data.valueDisp is None:
            return dumper.represent_scalar('tag:yaml.org,2002:null',u'null')
        else:
            return dumper.represent_scalar(enc, data.valueDisp)

    def _dict_representer(dumper, data):
        return dumper.represent_mapping(yaml.resolver.BaseResolver.DEFAULT_MAPPING_TAG, data.items())

    PyrogueDumper.add_representer(pr.VariableValue, _var_representer)
    PyrogueDumper.add_representer(odict, _dict_representer)

    return yaml.dump(data, Dumper=PyrogueDumper, default_flow_style=False)

def keyValueUpdate(old, key, value):
    d = old
    parts = key.split('.')
    for part in parts[:-1]:
        if part not in d:
            d[part] = {}
        d = d.get(part)
    d[parts[-1]] = value


def dictUpdate(old, new):
    for k,v in new.items():
        if '.' in k:
            keyValueUpdate(old, k, v)
        elif k in old:
            old[k].update(v)
        else:
            old[k] = v

def yamlUpdate(old, new):
    dictUpdate(old, yamlToData(new))

def recreate_OrderedDict(name, values):
    return odict(values['items'])
<|MERGE_RESOLUTION|>--- conflicted
+++ resolved
@@ -40,8 +40,7 @@
 
     def emit(self,record):
         with self._root.updateGroup():
-<<<<<<< HEAD
-            try:
+           try:
                 se = { 'created'     : record.created,
                        'name'        : record.name,
                        'message'     : str(record.msg),
@@ -69,18 +68,9 @@
                     msg += jsonpickle.encode(se) + ']'
                     self._root.SystemLog.set(msg)
 
-            except Exception as e:
-                print("-----------Error Logging Exception -------------")
-                print(e)
-                print("------------------------------------------------")
-=======
-           try:
-               val = (self.format(record).splitlines()[0] + '\n')
-               self._root.SystemLog += val
-
                # Log to database, placeholder waiting for other PR
-               #if self._root._sqlLog is not None:
-               #    self._root._sqlLog.logSyslog(sl)
+               if self._root._sqlLog is not None:
+                   self._root._sqlLog.logSyslog(se)
 
            except Exception as e:
                print("-----------Error Logging Exception -------------")
@@ -89,7 +79,6 @@
                print("-----------Original Error-----------------------")
                print(self.format(record))
                print("------------------------------------------------")
->>>>>>> f997af8a
 
 class Root(rogue.interfaces.stream.Master,pr.Device):
     """
@@ -146,11 +135,7 @@
         pr.Device.__init__(self, name=name, description=description, expand=expand)
 
         # Variables
-<<<<<<< HEAD
-        self.add(pr.LocalVariable(name='SystemLog', value=SystemLogInit, mode='RO', hidden=True,
-=======
-        self.add(pr.LocalVariable(name='SystemLog', value='', mode='RO', hidden=True, groups=['NoStream','NoLog','NoState'],
->>>>>>> f997af8a
+        self.add(pr.LocalVariable(name='SystemLog', value=SystemLogInit, mode='RO', hidden=True, groups=['NoStream','NoLog','NoState'],
             description='String containing newline seperated system logic entries'))
 
         self.add(pr.LocalVariable(name='ForceWrite', value=False, mode='RW', hidden=True,
@@ -769,7 +754,7 @@
     def _dict_representer(dumper, data):
         return dumper.represent_mapping(yaml.resolver.BaseResolver.DEFAULT_MAPPING_TAG, data.items())
 
-    PyrogueDumper.add_representer(pr.VariableValue, _var_representer)
+        PyrogueDumper.add_representer(pr.VariableValue, _var_representer)
     PyrogueDumper.add_representer(odict, _dict_representer)
 
     return yaml.dump(data, Dumper=PyrogueDumper, default_flow_style=False)
