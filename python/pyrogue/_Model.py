#!/usr/bin/env python
#-----------------------------------------------------------------------------
# Title      : PyRogue base module - Model Class
#-----------------------------------------------------------------------------
# File       : pyrogue/_Model.py
# Created    : 2016-09-29
#-----------------------------------------------------------------------------
# This file is part of the rogue software platform. It is subject to 
# the license terms in the LICENSE.txt file found in the top-level directory 
# of this distribution and at: 
#    https://confluence.slac.stanford.edu/display/ppareg/LICENSE.html. 
# No part of the rogue software platform, including this file, may be 
# copied, modified, propagated, or distributed except according to the terms 
# contained in the LICENSE.txt file.
#-----------------------------------------------------------------------------
import pyrogue as pr
import struct

def wordCount(bits, wordSize):
    ret = bits // wordSize
    if (bits % wordSize != 0 or bits == 0):
        ret += 1
    return ret

def byteCount(bits):
    return wordCount(bits, 8)

def reverseBits(value, bitSize):
    result = 0
    for i in range(bitSize):
        result <<= 1
        result |= value & 1
        value >>= 1
    return result

<<<<<<< HEAD
class ModelMeta(type):
    def __init__(cls, *args, **kwargs):
        super().__init__(*args, **kwargs)
        cls.subclasses = {}

    def __call__(cls, *args, **kwargs):
        key = cls.__name__ + str(args) + str(kwargs)

        if key not in cls.subclasses:
            print(f'Key: {key}')
            inst = super().__call__(*args, **kwargs)
            cls.subclasses[key] = inst
        return cls.subclasses[key]


class Model(object, metaclass=ModelMeta):
    
    pytype = None
    defaultdisp = '{}'    

    def __init__(self, bitSize):
        self.bitSize = bitSize
        self.name = self.__class__.__name__        
        
    def check(self, value):
        return type(value) == self.pytype

=======
def twosComplement(value, bitSize):
    """compute the 2's complement of int value"""
    if (value & (1 << (bitSize - 1))) != 0: # if sign bit is set e.g., 8bit: 128-255
        value = value - (1 << bitSize)      # compute negative value
    return value                            # return positive value as is    

# class ModelMeta(type):
#     def __init__(cls, *args, **kwargs):
#         super().__init__(*args, **kwargs)
#         cls.cache = {}

#     def __call__(cls, *args, **kwargs):
#         key = str(args) + str(kwargs)
#         if key not in cls.cache:
#             inst = super().__call__(*args, **kwargs)
#             cls.cache[key] = inst
#         return cls.cache[key]

# # Python magic so that only one instance of each Model 
# # with a specific set of args is ever created
# class Model(metaclass=ModelMeta):
#     pass
class Model(object):

    @staticmethod
    def getMask(bitSize):
        # For now all models are little endian so we can get away with this
        i = (2**bitSize-1)
        return i.to_bytes(byteCount(bitSize), 'little', signed=False)

    @classmethod
    def mask(cls, ba, bitSize):
        #m = cls.getMask(bitSize)
        #for i in range(len(ba)):
            #ba[i] = ba[i] & m[i]
        return ba
>>>>>>> 719a53b9

class UInt(Model):
    
    defaultdisp = '{:#x}'
    pytype = int
    signed = False
    endianness = 'little'

    def __init__(self, bitSize):
        super().__init__(bitSize)
        self.name = f'{self.__class__.__name__}{self.bitSize}'        
    
    def check(self, value):
        return (type(value) == self.pytype and self.bitSize >= value.bit_length())

    def toBytes(self, value):
        return value.to_bytes(byteCount(self.bitSize), self.endianness, signed=self.signed)

    def fromBytes(self, ba):
        return int.from_bytes(ba, self.endianness, signed=self.signed)

    def fromString(self, string):
        return int(string, 0)


class UIntReversed(UInt):
    """Converts Unsigned Integer to and from bytearray with reserved bit ordering"""

    def toBytes(self, value):
        valueReverse = reverseBits(value, self.bitSize)
        return super().toBytes(valueReverse)

    def fromBytes(cls, ba):
        valueReverse = super().fromBytes(ba)
        return reverseBits(valueReverse, self.bitSize)

class Int(UInt):

    # Override these and inherit everything else from UInt
    defaultdisp = '{:d}'
    signed = True

    def toBytes(self, value):
        if (value < 0) and (self.bitSize < (byteCount(self.bitSize) * 8)):
            newValue = value & (2**(self.bitSize)-1) # Strip upper bits
            ba = newValue.to_bytes(byteCount(self.bitSize), self.endianness, signed=False)
        else:
            ba = value.to_bytes(byteCount(self.bitSize), self.endianness, signed=True)

        return ba
    
    def fromBytes(self,ba):
        if (self.bitSize < (byteCount(self.bitSize)*8)):
            value = int.from_bytes(ba, self.endianness, signed=False)

            if value >= 2**(self.bitSize-1):
                value -= 2**self.bitSize

        else:
            value = int.from_bytes(ba, self.endianness, signed=True)

        return value
    
    def fromString(self, string):
        i = int(string, 0)
        # perform twos complement if necessary
        if i>0 and ((i >> self.bitSize) & 0x1 == 1):
            i = i - (1 << self.bitSize)
        return i

class UIntBE(UInt):
    endianness = 'big'

class IntBE(Int):
    endianness = 'big'

class Bool(Model):
    
    defaultdisp = {False: 'False', True: 'True'}
    pytype = bool

    def __init__(self, bitSize):
        super().__init__(bitSize)

    def toBytes(self, value):
        return value.to_bytes(1, 'little', signed=False)

    def fromBytes(self, ba):
        return bool(int.from_bytes(ba, 'little', signed=False))

    def fromString(self, string):
        return str.lower(string) == "true"
    
        
class String(Model):

    encoding = 'utf-8'
    defaultdisp = '{}'
    pytype = str

    def __init__(self, bitSize):
        super().__init__(bitSize)
        self.name = f'{self.__class__.__name__}[{self.bitSize/8}]'      

    def check(self, value):
        return (type(val) == self.pytype and self.bitSize >= (len(value) * 8))

    def toBytes(self, value):
        ba = bytearray(value, self.encoding)
        ba.extend(bytearray(1))
        return ba

    def fromBytes(self, ba):
        s = ba.rstrip(bytearray(1))
        return s.decode(self.encoding)

    def fromString(self, string):
        return string


class Float(Model):
    """Converter for 32-bit float"""

    defaultdisp = '{:f}'
    pytype = float
    fstring = 'f'
    bitSize = 32

    def __init__(self, bitSize):
        assert bitSize == self.__class__.bitSize, f"The bitSize param of Model {self.__class__.__name__} must be {self.__class__.bitSize}"
        self.name = f'{self.__class__.__name__}{self.bitSize}'

    def toBytes(self, value):
        return bytearray(struct.pack(self.fstring, value))

    def fromBytes(self, ba):
        return struct.unpack(self.fstring, ba)

    def fromString(self, string):
        return float(string)



class Double(Float):
    fstring = 'd'
    bitSize = 64

class FloatBE(Float):
    fstring = '!f'

class DoubleBE(Double):
    fstring = '!d'
                
class Fixed(Model):

    pytype = float

    def __init__(self, bitSize, binPoint, signed=False, endianness='little'):
        self.bitSize = bitSize
        self.binPoint = binPoint
        self.signed = signed
        self.endianness = endianness

        # Precompute max and min allowable values
        if signed:
            self.maxValue = math.pow(2, (bitSize-binPoint))/2-1
            self.minValue = -1.0 * self.maxValue + 1
            sign = 'S'
        else:
            self.maxValue = math.pow(2,(bitSize-binPoint))-1
            self.minValue = 0.0
            sign = 'U'
            
        self.name = f'Fixed_{self.sign}_{self.bitSize}_{self.binPoint}'


    def check(self, value):
        return value <= self.maxValue and value >= self.minValue

    def toBytes(self, value):
        i = int(round(value * math.pow(2, self.binPoint)))
        return i.to_bytes(byteCount(self.bitSize), self.endianness, signed=self.signed)

    def fromBytes(self, ba):
        i = int.from_bytes(ba, self.endianness, signed=self.signed)
        return i * math.pow(2, -1*self.binPoint)
<|MERGE_RESOLUTION|>--- conflicted
+++ resolved
@@ -33,11 +33,17 @@
         value >>= 1
     return result
 
-<<<<<<< HEAD
+def twosComplement(value, bitSize):
+    """compute the 2's complement of int value"""
+    if (value & (1 << (bitSize - 1))) != 0: # if sign bit is set e.g., 8bit: 128-255
+        value = value - (1 << bitSize)      # compute negative value
+    return value                            # return positive value as is   
+
 class ModelMeta(type):
     def __init__(cls, *args, **kwargs):
         super().__init__(*args, **kwargs)
         cls.subclasses = {}
+ 
 
     def __call__(cls, *args, **kwargs):
         key = cls.__name__ + str(args) + str(kwargs)
@@ -50,7 +56,7 @@
 
 
 class Model(object, metaclass=ModelMeta):
-    
+
     pytype = None
     defaultdisp = '{}'    
 
@@ -61,47 +67,9 @@
     def check(self, value):
         return type(value) == self.pytype
 
-=======
-def twosComplement(value, bitSize):
-    """compute the 2's complement of int value"""
-    if (value & (1 << (bitSize - 1))) != 0: # if sign bit is set e.g., 8bit: 128-255
-        value = value - (1 << bitSize)      # compute negative value
-    return value                            # return positive value as is    
-
-# class ModelMeta(type):
-#     def __init__(cls, *args, **kwargs):
-#         super().__init__(*args, **kwargs)
-#         cls.cache = {}
-
-#     def __call__(cls, *args, **kwargs):
-#         key = str(args) + str(kwargs)
-#         if key not in cls.cache:
-#             inst = super().__call__(*args, **kwargs)
-#             cls.cache[key] = inst
-#         return cls.cache[key]
-
-# # Python magic so that only one instance of each Model 
-# # with a specific set of args is ever created
-# class Model(metaclass=ModelMeta):
-#     pass
-class Model(object):
-
-    @staticmethod
-    def getMask(bitSize):
-        # For now all models are little endian so we can get away with this
-        i = (2**bitSize-1)
-        return i.to_bytes(byteCount(bitSize), 'little', signed=False)
-
-    @classmethod
-    def mask(cls, ba, bitSize):
-        #m = cls.getMask(bitSize)
-        #for i in range(len(ba)):
-            #ba[i] = ba[i] & m[i]
-        return ba
->>>>>>> 719a53b9
 
 class UInt(Model):
-    
+
     defaultdisp = '{:#x}'
     pytype = int
     signed = False
@@ -110,7 +78,7 @@
     def __init__(self, bitSize):
         super().__init__(bitSize)
         self.name = f'{self.__class__.__name__}{self.bitSize}'        
-    
+
     def check(self, value):
         return (type(value) == self.pytype and self.bitSize >= value.bit_length())
 
@@ -149,7 +117,7 @@
             ba = value.to_bytes(byteCount(self.bitSize), self.endianness, signed=True)
 
         return ba
-    
+
     def fromBytes(self,ba):
         if (self.bitSize < (byteCount(self.bitSize)*8)):
             value = int.from_bytes(ba, self.endianness, signed=False)
@@ -161,7 +129,7 @@
             value = int.from_bytes(ba, self.endianness, signed=True)
 
         return value
-    
+
     def fromString(self, string):
         i = int(string, 0)
         # perform twos complement if necessary
@@ -191,8 +159,8 @@
 
     def fromString(self, string):
         return str.lower(string) == "true"
+
     
-        
 class String(Model):
 
     encoding = 'utf-8'
@@ -243,7 +211,7 @@
 
 
 class Double(Float):
-    fstring = 'd'
+            fstring = 'd'
     bitSize = 64
 
 class FloatBE(Float):
@@ -251,7 +219,7 @@
 
 class DoubleBE(Double):
     fstring = '!d'
-                
+
 class Fixed(Model):
 
     pytype = float
