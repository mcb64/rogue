--- conflicted
+++ resolved
@@ -1,12 +1,12 @@
 #-----------------------------------------------------------------------------
 # Title      : PyRogue base module - Model Class
 #-----------------------------------------------------------------------------
-# This file is part of the rogue software platform. It is subject to
-# the license terms in the LICENSE.txt file found in the top-level directory
-# of this distribution and at:
-#    https://confluence.slac.stanford.edu/display/ppareg/LICENSE.html.
-# No part of the rogue software platform, including this file, may be
-# copied, modified, propagated, or distributed except according to the terms
+# This file is part of the rogue software platform. It is subject to 
+# the license terms in the LICENSE.txt file found in the top-level directory 
+# of this distribution and at: 
+#    https://confluence.slac.stanford.edu/display/ppareg/LICENSE.html. 
+# No part of the rogue software platform, including this file, may be 
+# copied, modified, propagated, or distributed except according to the terms 
 # contained in the LICENSE.txt file.
 #-----------------------------------------------------------------------------
 
@@ -37,21 +37,14 @@
     """compute the 2's complement of int value"""
     if (value & (1 << (bitSize - 1))) != 0: # if sign bit is set e.g., 8bit: 128-255
         value = value - (1 << bitSize)      # compute negative value
-    return value                            # return positive value as is
-<<<<<<< HEAD
-
-=======
->>>>>>> 86d5da15
+    return value                            # return positive value as is   
+
 
 class ModelMeta(type):
     def __init__(cls, *args, **kwargs):
         super().__init__(*args, **kwargs)
         cls.subclasses = {}
-<<<<<<< HEAD
-=======
-
->>>>>>> 86d5da15
-
+ 
     def __call__(cls, *args, **kwargs):
         key = cls.__name__ + str(args) + str(kwargs)
 
@@ -65,32 +58,20 @@
 class Model(object, metaclass=ModelMeta):
     fstring     = None
     encoding    = None
-    pytype      = None
-    defaultdisp = '{}'
+    pytype = None
+    defaultdisp = '{}'    
     signed      = False
     endianness  = 'little'
     blockFunc   = rim.PyFunc
 
-<<<<<<< HEAD
     def __init__(self, bitSize, binPoint=0):
         self.binPoint = binPoint
-        self.bitSize  = bitSize
-        self.name     = self.__class__.__name__
-
+        self.bitSize = bitSize
+        self.name = self.__class__.__name__        
+        
     @property
     def isBigEndian(self):
         return self.endianness == 'big'
-=======
-    pytype = None
-    defaultdisp = '{}'
-
-    def __init__(self, bitSize):
-        self.bitSize = bitSize
-        self.name = self.__class__.__name__
-
-    def check(self, value):
-        return type(value) == self.pytype
->>>>>>> 86d5da15
 
 
 class UInt(Model):
@@ -100,13 +81,7 @@
 
     def __init__(self, bitSize):
         super().__init__(bitSize)
-        self.name = f'{self.__class__.__name__}{self.bitSize}'
-<<<<<<< HEAD
-=======
-
-    def check(self, value):
-        return (type(value) == self.pytype and self.bitSize >= value.bit_length())
->>>>>>> 86d5da15
+        self.name = f'{self.__class__.__name__}{self.bitSize}'        
 
     def toBytes(self, value):
         return value.to_bytes(byteCount(self.bitSize), self.endianness, signed=self.signed)
@@ -127,11 +102,7 @@
         return valueReverse.to_bytes(byteCount(self.bitSize), self.endianness, signed=self.signed)
 
     def fromBytes(self, ba):
-<<<<<<< HEAD
         valueReverse = int.from_bytes(ba, self.endianness, signed=self.signed)
-=======
-        valueReverse = super().fromBytes(ba)
->>>>>>> 86d5da15
         return reverseBits(valueReverse, self.bitSize)
 
 
@@ -139,7 +110,7 @@
 
     # Override these and inherit everything else from UInt
     defaultdisp = '{:d}'
-    signed      = True
+    signed = True
     blockFunc   = rim.Int
 
     def toBytes(self, value):
@@ -180,11 +151,7 @@
 
 
 class Bool(Model):
-<<<<<<< HEAD
     pytype      = bool
-=======
-
->>>>>>> 86d5da15
     defaultdisp = {False: 'False', True: 'True'}
     blockFunc   = rim.Bool
 
@@ -194,36 +161,16 @@
     def fromString(self, string):
         return str.lower(string) == "true"
 
-<<<<<<< HEAD
-=======
-
+    
 class String(Model):
->>>>>>> 86d5da15
-
-class String(Model):
-    encoding    = 'utf-8'
+    encoding = 'utf-8'
     defaultdisp = '{}'
-    pytype      = str
+    pytype = str
     blockFunc   = rim.String
 
     def __init__(self, bitSize):
         super().__init__(bitSize)
-        self.name = f'{self.__class__.__name__}[{self.bitSize/8}]'
-<<<<<<< HEAD
-=======
-
-    def check(self, value):
-        return (type(val) == self.pytype and self.bitSize >= (len(value) * 8))
-
-    def toBytes(self, value):
-        ba = bytearray(value, self.encoding)
-        ba.extend(bytearray(1))
-        return ba
-
-    def fromBytes(self, ba):
-        s = ba.rstrip(bytearray(1))
-        return s.decode(self.encoding)
->>>>>>> 86d5da15
+        self.name = f'{self.__class__.__name__}[{self.bitSize/8}]'      
 
     def fromString(self, string):
         return string
@@ -233,8 +180,8 @@
     """Converter for 32-bit float"""
 
     defaultdisp = '{:f}'
-    pytype      = float
-    fstring     = 'f'
+    pytype = float
+    fstring = 'f'
     blockFunc   = rim.Float
 
     def __init__(self, bitSize):
@@ -271,31 +218,7 @@
     signed = True
     blockFunc = rim.Fixed
 
-<<<<<<< HEAD
     def __init__(self, bitSize, binPoint):
         super().__init__(bitSize,binPoint)
-=======
-    def __init__(self, bitSize, binPoint, signed=False, endianness='little'):
-        self.bitSize = bitSize
-        self.binPoint = binPoint
-        self.signed = signed
-        self.endianness = endianness
-
-        # Pre-compute max and min allowable values
-        if signed:
-            self.maxValue = math.pow(2, (bitSize-binPoint))/2-1
-            self.minValue = -1.0 * self.maxValue + 1
-            sign = 'S'
-        else:
-            self.maxValue = math.pow(2,(bitSize-binPoint))-1
-            self.minValue = 0.0
-            sign = 'U'
-
+            
         self.name = f'Fixed_{self.sign}_{self.bitSize}_{self.binPoint}'
-
-
-    def check(self, value):
-        return value <= self.maxValue and value >= self.minValue
->>>>>>> 86d5da15
-
-        self.name = f'Fixed_{self.sign}_{self.bitSize}_{self.binPoint}'
