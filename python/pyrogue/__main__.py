#-----------------------------------------------------------------------------
# This file is part of the rogue software platform. It is subject to
# the license terms in the LICENSE.txt file found in the top-level directory
# of this distribution and at:
#    https://confluence.slac.stanford.edu/display/ppareg/LICENSE.html.
# No part of the rogue software platform, including this file, may be
# copied, modified, propagated, or distributed except according to the terms
# contained in the LICENSE.txt file.
#-----------------------------------------------------------------------------

import argparse
import pyrogue
import pyrogue.interfaces
import pyrogue.gui
import pyrogue.pydm
import time

parser = argparse.ArgumentParser('Pyrogue Client')

parser.add_argument('--server',
                    type=str,
                    help="Server address: 'host:port' or list of addresses: 'host1:port1,host2:port2'",
                    default='localhost:9099')

parser.add_argument('--ui',
                    type=str,
                    help='UI File for gui (cmd=gui)',
                    default=None)

parser.add_argument('--details',
                    help='Show log details with stacktrace (cmd=syslog)',
                    action='store_true')

parser.add_argument('cmd',
                    type=str,
                    choices=['gui','syslog','monitor','get','value','set','exec'],
                    help='Client command to issue')

parser.add_argument('path',
                    type=str,
                    nargs='?',
                    help='Path to access')

parser.add_argument('value',
                    type=str,
                    nargs='?',
                    help='Value to set')

args = parser.parse_args()


# Common extraction for single server address
try:
    host = args.server.split(',')[0].split(':')[0]
    port = int(args.server.split(',')[0].split(':')[1])
<<<<<<< HEAD
except Exception:
    print("Failed to extract server host & port")
=======
except:
    raise Exception("Failed to extract server host & port")
>>>>>>> 0f3f5b7b

print("Connecting to {}".format(args.server))

# GUI Client
if args.cmd == 'gui':
    pyrogue.pydm.runPyDM(serverList=args.server,ui=args.ui)

# System log
elif args.cmd == 'syslog':
    sl = pyrogue.interfaces.SystemLogMonitor(args.details)
    client = pyrogue.interfaces.SimpleClient(host,port,cb=sl.varUpdated)

    print("Listening for system log message:")
    print("")

    sl.processLogString(client.value('root.SystemLog'))

    try:
        while True:
            time.sleep(1)
    except KeyboardInterrupt:
        client.stop()
        exit()

# Variable Monitor
elif args.cmd == 'monitor':
    if args.path is None:
        print("Error: A path must be provided")
        exit()

    vm = pyrogue.interfaces.VariableMonitor(args.path)
    client = pyrogue.interfaces.SimpleClient(host,port,cb=vm.varUpdated)

    ret = client.valueDisp(args.path)
    print("")
    vm.display(client.valueDisp(args.path))

    try:
        while True:
            time.sleep(1)
    except KeyboardInterrupt:
        client.stop()
        exit()

# All Other Commands
else:

    client = pyrogue.interfaces.SimpleClient(host,port)

    if args.path is None:
        print("Error: A path must be provided")
        exit()

    elif args.cmd == 'get':
        ret = client.getDisp(args.path)

    elif args.cmd == 'value':
        ret = client.valueDisp(args.path)

    elif args.cmd == 'set':
        if args.value is None:
            print("Error: A value must be provided")
            exit()
        else:
            client.setDisp(args.path,args.value)
            ret = None

    elif args.cmd == 'exec':
        ret = client.exec(args.path,args.value)

    if ret is not None:
        print(f'\nRet = {ret}')<|MERGE_RESOLUTION|>--- conflicted
+++ resolved
@@ -53,13 +53,8 @@
 try:
     host = args.server.split(',')[0].split(':')[0]
     port = int(args.server.split(',')[0].split(':')[1])
-<<<<<<< HEAD
 except Exception:
-    print("Failed to extract server host & port")
-=======
-except:
     raise Exception("Failed to extract server host & port")
->>>>>>> 0f3f5b7b
 
 print("Connecting to {}".format(args.server))
 
